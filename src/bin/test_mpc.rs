--- conflicted
+++ resolved
@@ -7,21 +7,16 @@
         playbook::{secure_mul, semi_honest, InputSource},
         CsvSerializer, Verbosity,
     },
-    config::{NetworkConfig, PeerConfig},
+    config::{ClientConfig, NetworkConfig, PeerConfig},
     ff::{Field, FieldType, Fp31, Fp32BitPrime, Serializable},
     helpers::query::{IpaQueryConfig, QueryConfig, QueryType},
     net::{ClientIdentity, MpcHelperClient},
     protocol::{BreakdownKey, MatchKey, QueryId},
     secret_sharing::{replicated::semi_honest::AdditiveShare, IntoShares},
-<<<<<<< HEAD
-    test_fixture::ipa::{ipa_in_the_clear, TestRawDataRecord},
-=======
     test_fixture::{
-        config::TestConfigBuilder,
         ipa::{ipa_in_the_clear, TestRawDataRecord},
         EventGenerator, EventGeneratorConfig,
     },
->>>>>>> 8e625e62
 };
 use rand::thread_rng;
 use std::{
@@ -195,20 +190,16 @@
                     PeerConfig::new("localhost:3001".parse().unwrap(), None),
                     PeerConfig::new("localhost:3002".parse().unwrap(), None),
                 ],
+                client: ClientConfig::default(),
             }
         }
         .override_scheme(&scheme);
-<<<<<<< HEAD
-        MpcHelperClient::from_conf(&config, ClientIdentity::None)
-    }
-=======
-        let clients = MpcHelperClient::from_conf(&config);
+        let clients = MpcHelperClient::from_conf(&config, ClientIdentity::None);
         while wait > 0 && !clients_ready(&clients).await {
             tracing::debug!("waiting for servers to come up");
             sleep(Duration::from_secs(1)).await;
             wait -= 1;
         }
->>>>>>> 8e625e62
 
         clients
     };
