use clap::Parser;
use hyper::http::uri::Scheme;
use ipa::{
    cli::Verbosity,
    config::{NetworkConfig, ServerConfig},
    helpers::HelperIdentity,
    net::{BindTarget, HttpTransport, MpcHelperClient},
    AppSetup,
};
use std::error::Error;

use tracing::info;

#[cfg(all(target_arch = "x86_64", not(target_env = "msvc")))]
#[global_allocator]
static GLOBAL: tikv_jemallocator::Jemalloc = tikv_jemallocator::Jemalloc;

#[derive(Debug, Parser)]
#[clap(name = "mpc-helper", about = "CLI to start an MPC helper endpoint")]
struct Args {
    /// Configure logging.
    #[clap(flatten)]
    logging: Verbosity,

    /// Indicates which identity this helper has
    #[arg(short, long)]
    identity: usize,

    /// Port to listen. If not specified, will ask Kernel to assign the port
    #[arg(short, long)]
    port: Option<u16>,

    /// Indicates whether to start HTTP or HTTPS endpoint
    #[arg(short, long, default_value = "http")]
    scheme: Scheme,
}

fn config(identity: HelperIdentity) -> (NetworkConfig, ServerConfig) {
    let port = match identity {
        HelperIdentity::ONE => 3000,
        HelperIdentity::TWO => 3001,
        HelperIdentity::THREE => 3002,
        _ => panic!("invalid helper identity {:?}", identity),
    };

    let config_str = r#"
# H1
[[peers]]
origin = "http://localhost:3000"

[peers.tls]
public_key = "13ccf4263cecbc30f50e6a8b9c8743943ddde62079580bc0b9019b05ba8fe924"

# H2
[[peers]]
origin = "http://localhost:3001"

[peers.tls]
public_key = "925bf98243cf70b729de1d75bf4fe6be98a986608331db63902b82a1691dc13b"

# H3
[[peers]]
origin = "http://localhost:3002"

[peers.tls]
public_key = "12c09881a1c7a92d1c70d9ea619d7ae0684b9cb45ecc207b98ef30ec2160a074"
"#;

    let network = NetworkConfig::from_toml_str(&config_str).unwrap();
    let server = ServerConfig::with_http_and_port(port);

<<<<<<< HEAD
        // TODO(596): the config should be loaded from a file, possibly with some values merged from the
        // command line arguments.
        let (network_config, server_config) = config(my_identity);

        let (setup, callbacks) = AppSetup::new();

        let clients = MpcHelperClient::from_conf(&network_config);

        let (transport, server) = HttpTransport::new(
            my_identity,
            //server_config,
            clients,
            callbacks,
        );

        let _app = setup.connect(transport.clone());

        // TODO(596): Bind target was moved here from `HttpTransport::bind()`. It needs to come
        // from a config file. Probably, the config should be stored in the server when
        // constructed, and the argument to server.bind() should go away.
        let (addr, server_handle) = server
            .bind(
                BindTarget::Http(
                    format!("0.0.0.0:{}", server_config.port.unwrap())
                        .parse()
                        .unwrap(),
                ),
                // TODO, trace based on the content of the query.
                None as Option<()>,
            )
            .await;

        info!(
            "listening to {}://{}, press Enter to quit",
            args.scheme, addr
        );
        let _ = std::io::stdin().read_line(&mut String::new())?;
        server_handle.abort();

        Ok(())
    }
}

#[cfg(all(feature = "test-fixture", feature = "web-app"))]
#[tokio::main]
async fn main() -> Result<(), Box<dyn Error>> {
    stub::main().await
=======
    (network, server)
>>>>>>> e0d19dca
}

#[tokio::main]
pub async fn main() -> Result<(), Box<dyn Error>> {
    let args = Args::parse();
    let _handle = args.logging.setup_logging();

    let my_identity = HelperIdentity::try_from(args.identity).unwrap();
    info!("configured with identity {:?}", my_identity);

    // TODO(596): the config should be loaded from a file, possibly with some values merged from the
    // command line arguments.
    let (network_config, server_config) = config(my_identity);

    let (setup, callbacks) = AppSetup::new();

    let clients = MpcHelperClient::from_conf(&network_config);

    let (transport, server) = HttpTransport::new(
        my_identity,
        //server_config,
        clients,
        callbacks,
    );

    let _app = setup.connect(transport.clone());

    // TODO(596): Bind target was moved here from `HttpTransport::bind()`. It needs to come
    // from a config file. Probably, the config should be stored in the server when
    // constructed, and the argument to server.bind() should go away.
    let (addr, server_handle) = server
        .bind(BindTarget::Http(
            format!("0.0.0.0:{}", server_config.port.unwrap())
                .parse()
                .unwrap(),
        ))
        .await;

    info!(
        "listening to {}://{}, press Enter to quit",
        args.scheme, addr
    );
    let _ = std::io::stdin().read_line(&mut String::new())?;
    server_handle.abort();

    Ok(())
}<|MERGE_RESOLUTION|>--- conflicted
+++ resolved
@@ -69,57 +69,7 @@
     let network = NetworkConfig::from_toml_str(&config_str).unwrap();
     let server = ServerConfig::with_http_and_port(port);
 
-<<<<<<< HEAD
-        // TODO(596): the config should be loaded from a file, possibly with some values merged from the
-        // command line arguments.
-        let (network_config, server_config) = config(my_identity);
-
-        let (setup, callbacks) = AppSetup::new();
-
-        let clients = MpcHelperClient::from_conf(&network_config);
-
-        let (transport, server) = HttpTransport::new(
-            my_identity,
-            //server_config,
-            clients,
-            callbacks,
-        );
-
-        let _app = setup.connect(transport.clone());
-
-        // TODO(596): Bind target was moved here from `HttpTransport::bind()`. It needs to come
-        // from a config file. Probably, the config should be stored in the server when
-        // constructed, and the argument to server.bind() should go away.
-        let (addr, server_handle) = server
-            .bind(
-                BindTarget::Http(
-                    format!("0.0.0.0:{}", server_config.port.unwrap())
-                        .parse()
-                        .unwrap(),
-                ),
-                // TODO, trace based on the content of the query.
-                None as Option<()>,
-            )
-            .await;
-
-        info!(
-            "listening to {}://{}, press Enter to quit",
-            args.scheme, addr
-        );
-        let _ = std::io::stdin().read_line(&mut String::new())?;
-        server_handle.abort();
-
-        Ok(())
-    }
-}
-
-#[cfg(all(feature = "test-fixture", feature = "web-app"))]
-#[tokio::main]
-async fn main() -> Result<(), Box<dyn Error>> {
-    stub::main().await
-=======
     (network, server)
->>>>>>> e0d19dca
 }
 
 #[tokio::main]
@@ -151,11 +101,15 @@
     // from a config file. Probably, the config should be stored in the server when
     // constructed, and the argument to server.bind() should go away.
     let (addr, server_handle) = server
-        .bind(BindTarget::Http(
-            format!("0.0.0.0:{}", server_config.port.unwrap())
-                .parse()
-                .unwrap(),
-        ))
+        .bind(
+            BindTarget::Http(
+                format!("0.0.0.0:{}", server_config.port.unwrap())
+                    .parse()
+                    .unwrap(),
+            ),
+            // TODO, trace based on the content of the query.
+            None as Option<()>,
+        )
         .await;
 
     info!(
