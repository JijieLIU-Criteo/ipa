use crate::{
    bits::{GaloisField, Serializable},
    secret_sharing::SharedValue,
};
use bitvec::prelude::{BitArr, Lsb0};
use generic_array::GenericArray;
use typenum::{Unsigned, U1, U4, U5};

// Bit store type definitions
type U8_1 = BitArr!(for 8, in u8, Lsb0);
type U8_4 = BitArr!(for 32, in u8, Lsb0);
type U8_5 = BitArr!(for 40, in u8, Lsb0);

/// The implementation below cannot be constrained without breaking Rust's
/// macro processor.  This noop ensures that the instance of `GenericArray` used
/// is `Copy`.  It should be - it's the same size as the `BitArray` instance.
fn assert_copy<C: Copy>(c: C) -> C {
    c
}

macro_rules! bit_array_impl {
    ( $modname:ident, $name:ident, $store:ty, $bits:expr, $arraylen:ty, $polynomial:expr ) => {
        #[allow(clippy::suspicious_arithmetic_impl)]
        #[allow(clippy::suspicious_op_assign_impl)]
        mod $modname {
            use super::*;

            /// N-bit array of bits. It supports boolean algebra, and provides access
            /// to individual bits via index.
            ///
            /// Bits are stored in the Little-Endian format. Accessing the first element
            /// like `b[0]` will return the LSB.
            #[derive(std::fmt::Debug, Clone, Copy, PartialEq, Eq)]
            pub struct $name($store);

            impl SharedValue for $name {
                const BITS: u32 = $bits;
                const ZERO: Self = Self(<$store>::ZERO);
            }

            impl GaloisField for $name {
                const POLYNOMIAL: u128 = $polynomial;

                fn truncate_from<T: Into<u128>>(v: T) -> Self {
                    let v = &v.into().to_le_bytes()[..<Self as Serializable>::Size::to_usize()];
                    Self(<$store>::new(v.try_into().unwrap()))
                }
            }

            impl rand::distributions::Distribution<$name> for rand::distributions::Standard {
                fn sample<R: crate::rand::Rng + ?Sized>(&self, rng: &mut R) -> $name {
                    <$name>::truncate_from(rng.gen::<u128>())
                }
            }

            impl std::ops::BitAnd for $name {
                type Output = Self;
                fn bitand(self, rhs: Self) -> Self::Output {
                    Self(self.0 & rhs.0)
                }
            }

            impl std::ops::BitAndAssign for $name {
                fn bitand_assign(&mut self, rhs: Self) {
                    *self.0.as_mut_bitslice() &= rhs.0;
                }
            }

            impl std::ops::BitOr for $name {
                type Output = Self;
                fn bitor(self, rhs: Self) -> Self::Output {
                    Self(self.0 | rhs.0)
                }
            }

            impl std::ops::BitOrAssign for $name {
                fn bitor_assign(&mut self, rhs: Self) {
                    *self.0.as_mut_bitslice() |= rhs.0;
                }
            }

            impl std::ops::BitXor for $name {
                type Output = Self;
                fn bitxor(self, rhs: Self) -> Self::Output {
                    Self(self.0 ^ rhs.0)
                }
            }

            impl std::ops::BitXorAssign for $name {
                fn bitxor_assign(&mut self, rhs: Self) {
                    *self.0.as_mut_bitslice() ^= rhs.0;
                }
            }

            impl std::ops::Not for $name {
                type Output = Self;
                fn not(self) -> Self::Output {
                    Self(!self.0)
                }
            }

            impl std::ops::Add for $name {
                type Output = Self;
                fn add(self, rhs: Self) -> Self::Output {
                    self ^ rhs
                }
            }

            impl std::ops::AddAssign for $name {
                fn add_assign(&mut self, rhs: Self) {
                    *self ^= rhs;
                }
            }

            impl std::ops::Sub for $name {
                type Output = Self;
                fn sub(self, rhs: Self) -> Self::Output {
                    self ^ rhs
                }
            }

            impl std::ops::SubAssign for $name {
                fn sub_assign(&mut self, rhs: Self) {
                    *self ^= rhs;
                }
            }

            // This is an implementation of a Galois field.
            // A Galois field of order 2^8 is often written as GF(2^8)
            //
            // You can think of its structure as similar to polynomials, where all of the coefficients belong to the original field;
            // meaning they are either 0 or 1.
            //
            // Here's an example in GF(2^8)
            // Let a = x^7 + x^4 + x + 1
            // We will write that as 10010011
            // (big-endian notation, where each bit is a coefficient from the polynomial)
            //
            // Let b = x^7 + x^6 + x^3 + x
            // We will write that as 11001010
            //
            // Addition of polynomials is trivial.
            // (x^7 + x^4 + x + 1) + (x^7 + x^6 + x^3 + x)
            // = x^6 + x^4 + x^3 + 1
            // = 01011001
            // Since the coefficients are in GF(2), we can just XOR these bitwise representations.
            // Note for x^7 + x^7 = 0 because 1 + 1 = 0 in GF(2)
            //
            // Multiplication is a bit more complex:
            //
            // First we need to perform "bitwise multiplication" of the two numbers:
            //            10010011
            //          x 11001010
            //         -----------
            //            00000000
            //           10010011
            //          00000000
            //         10010011
            //        00000000
            //       00000000
            //      10010011
            //   + 10010011
            //   -----------------
            //     110100011111110
            //
            // Notice that addition here is just XOR, there are no carries. Think about the analogy to polynomials:
            //
            // The first part, where the original bit sequence is just bit-shifted can be conceptualized as distributing terms:
            // (x^7 + x^4 + x + 1) * (x^7 + x^6 + x^3 + x)
            //
            // Next, the terms of a given order are combined by adding the coefficients (in this case mod 2).
            // There are no "carries" here, since adding x^6 + x^6 does not yield x^7.
            //
            // So the answer is:
            // x^14 + x^13 + 0 + x^11 + 0 + 0 + 0 + x^7 + x^6 + x^5 + x^4 + x^3 + x^2 + x + 0
            //
            // Finally, we need to reduce this polynomial to something of the same size as the original inputs.
            // For this, we use an irreducible polynomial of order 8. Let's say we've chosen x^8 + x^4 + x^3 + x + 1
            // Any irreducible polynomial of order 8 will do, but this is the one we've chosen as a constant for our implementation of GF(2^8)
            //
            // We assume that: x^8 + x^4 + x^3 + x + 1 = 0
            //
            // Now there are roots of this polynomial, but no *real* roots, only complex roots. Let's call one of those roots α.
            // Our Galois field is really represented by polynomials of α. So our input a was:
            // α^7 + α^4 + α + 1
            //
            // Since we know that x^8 + x^4 + x^3 + x + 1 = 0, we can distribute out terms of this structure and replace them with zero.
            //
            // So the result of our multipliation was:
            // 110100011111110
            // which you can think of as:
            // x^14 + x^13 + 0 + x^11 + 0 + 0 + 0 + x^7 + x^6 + x^5 + x^4 + x^3 + x^2 + x + 0
            //
            // We start by reducing the degree of the highest order element.
            // We know that x^6 * (x^8 + x^4 + x^3 + x + 1) = 0, so we can subtract this value without changing anything
            //
            // The result is the same as
            //      110100011111110
            //  XOR 10001101
            //
            // Basically just bit-shift the irreducible polynomial up 6 bits and XOR it.
            //
            // We can continue this process until we have reached a polynomial where all terms are less than x^8.
            //
            // This defines a field, since all of the following properties hold:
            //
            // 1. Closure: For any two elements a and b in the field, a+b and ab are also in the field.
            // 2. Associativity: Addition and multiplication are both associative, meaning that (a+b)+c = a+(b+c) and (ab)c = a(bc) for any elements a,b, and c in the field.
            // 3. Commutativity: Addition and multiplication are both commutative, meaning that a+b = b+a and ab = ba for any elements a and b in the field.
            // 4. Identity elements: There exist unique elements 0 and 1 in the field such that for any element a in the field, a+0 = a and a×1 = a.
            // 5. Inverse elements: For any non-zero element a in the field, there exists a unique element -a such that a+(-a) = 0, and there exists a unique element a^(-1) such that a×a^(-1) = 1.
            // 6. Distributivity: Multiplication distributes over addition, meaning that a(b+c) = ab+ac for any elements a, b, and c in the field.
            //
            // Tests of Associativity, Commutativity and Distributivity are below.
            impl std::ops::Mul for $name {
                type Output = Self;
                fn mul(self, rhs: Self) -> Self::Output {
                    debug_assert!(2 * $bits < u128::BITS);
                    let a = <Self as Fp2Array>::as_u128(self);
                    let mut product = 0;
                    for i in 0..Self::BITS {
                        let bit = u128::from(rhs[i]);
                        product ^= bit * (a << i);
                    }

                    let poly = <Self as Fp2Array>::POLYNOMIAL;
                    while (u128::BITS - product.leading_zeros()) > $bits {
<<<<<<< HEAD
                        let poly = <Self as GaloisField>::POLYNOMIAL;
=======
>>>>>>> 78677b8c
                        let bits_to_shift = poly.leading_zeros() - product.leading_zeros();
                        product ^= (poly << bits_to_shift);
                    }

                    <Self as GaloisField>::truncate_from(product)
                }
            }

            impl std::ops::MulAssign for $name {
                fn mul_assign(&mut self, rhs: Self) {
                    *self &= rhs;
                }
            }

            impl std::ops::Neg for $name {
                type Output = Self;
                fn neg(self) -> Self::Output {
                    !self
                }
            }

            impl TryFrom<u128> for $name {
                type Error = String;

                /// Fallible conversion from `u128` to this data type. The input value must
                /// be at most `Self::BITS` long. That is, the integer value must be less than
                /// or equal to `2^Self::BITS`, or it will return an error.
                fn try_from(v: u128) -> Result<Self, Self::Error> {
                    if u128::BITS - v.leading_zeros() <= Self::BITS {
                        Ok(Self::truncate_from(v))
                    } else {
                        Err(format!(
                            "Bit array size {} is too small to hold the value {}.",
                            Self::BITS,
                            v
                        ))
                    }
                }
            }

            #[allow(clippy::from_over_into)]
            impl Into<u128> for $name {
                /// Infallible conversion from this data type to `u128`. We assume that the
                /// inner value is at most 128-bit long. That is, the integer value must be
                /// less than or equal to `2^Self::BITS`. Should be long enough for our use
                /// case.
                fn into(self) -> u128 {
                    debug_assert!(<$name>::BITS <= 128);
                    self
                        .0
                        .iter()
                        .by_refs()
                        .enumerate()
                        .fold(0_u128, |acc, (i, b)| acc + ((*b as u128) << i))
                }
            }

            impl std::ops::Index<usize> for $name {
                type Output = bool;

                fn index(&self, index: usize) -> &Self::Output {
                    &self.0.as_bitslice()[index]
                }
            }

            impl std::ops::Index<u32> for $name {
                type Output = bool;

                fn index(&self, index: u32) -> &Self::Output {
                    &self[index as usize]
                }
            }

            /// Compares two `BitArray`s by their representational ordering
            ///
            /// The original implementation of `Ord` for `bitvec::BitArray` compares two arrays
            /// from LSB, and at the first index where the arrays differ, the array with the high
            /// bit is greater. For our use case, however, we want to compare two arrays by their
            /// integer values represented by the bits. In other words, if `a < b` is true, then
            /// `BitArray::try_from(a).unwrap() < BitArray::try_from(b).unwrap()` must also be true.
            impl Ord for $name {
                fn cmp(&self, other: &Self) -> std::cmp::Ordering {
                    <$name as Into<u128>>::into(*self).cmp(&<$name as Into<u128>>::into(*other))
                }
            }

            impl PartialOrd for $name {
                fn partial_cmp(&self, other: &Self) -> Option<std::cmp::Ordering> {
                    Some(self.cmp(other))
                }
            }

            impl Serializable for $name {
                type Size = $arraylen;

                fn serialize(self, buf: &mut GenericArray<u8, Self::Size>) {
                    buf.copy_from_slice(self.0.as_raw_slice());
                }

                fn deserialize(buf: &GenericArray<u8, Self::Size>) -> Self {
                    Self(<$store>::new(assert_copy(*buf).into()))
                }
            }

            #[cfg(all(test, not(feature = "shuttle")))]
            mod tests {
                use super::*;
                use crate::{bits::GaloisField, secret_sharing::SharedValue};
                use bitvec::prelude::*;
                use rand::{thread_rng, Rng};

                const MASK: u128 = u128::MAX >> (u128::BITS - $name::BITS);

                #[test]
                pub fn basic() {
                    let zero = bitarr!(u8, Lsb0; 0; $bits);
                    let mut one = bitarr!(u8, Lsb0; 0; $bits);
                    *one.first_mut().unwrap() = true;

                    assert_eq!($name::ZERO.0, zero);
                    assert_eq!($name::try_from(1_u128).unwrap().0, one);

                    let max_plus_one = (1_u128 << $name::BITS) + 1;
                    assert!($name::try_from(max_plus_one).is_err());
                    assert_eq!(
                        $name::try_from(max_plus_one & MASK).unwrap().0,
                        one
                    );

                    assert_eq!($name::truncate_from(max_plus_one).0, one);
                }

                #[test]
                pub fn index() {
                    let s = $name::try_from(1_u128).unwrap();
                    assert_eq!(s[0_usize], true);
                    assert_eq!(s[($bits - 1) as u32], false);
                }

                #[test]
                #[should_panic]
                pub fn out_of_count_index() {
                    let s = $name::try_from(1_u128).unwrap();
                    // Below assert doesn't matter. The indexing should panic
                    assert_eq!(s[$bits as usize], false);
                }

                #[test]
                pub fn boolean_ops() {
                    let mut rng = thread_rng();
                    let a = rng.gen::<u128>();
                    let b = rng.gen::<u128>();

                    let and = $name::truncate_from(a & b);
                    let or = $name::truncate_from(a | b);
                    let xor = $name::truncate_from(a ^ b);
                    let not = $name::truncate_from(!a);

                    let a = $name::truncate_from(a);
                    let b = $name::truncate_from(b);

                    assert_eq!(a & b, and);
                    assert_eq!(a | b, or);
                    assert_eq!(a ^ b, xor);
                    assert_eq!(!a, not);

                    assert_eq!(a + b, xor);
                    assert_eq!(a - b, xor);
                    assert_eq!(-a, not);
                }

                #[test]
                pub fn distributive_property_of_multiplication() {
                    let mut rng = thread_rng();
                    let a = $name::truncate_from(rng.gen::<u128>());
                    let b = $name::truncate_from(rng.gen::<u128>());
                    let r = $name::truncate_from(rng.gen::<u128>());
                    let a_plus_b = a + b;
                    let r_a_plus_b = r * a_plus_b;
                    assert_eq!(r_a_plus_b, r * a + r * b);
                }

                #[test]
                pub fn commutative_property_of_multiplication() {
                    let mut rng = thread_rng();
                    let a = $name::truncate_from(rng.gen::<u128>());
                    let b = $name::truncate_from(rng.gen::<u128>());
                    let ab = a * b;
                    // This stupid hack is here to FORCE the compiler to not just optimize this away and really run the test
                    let b_copy = $name::truncate_from(b.as_u128());
                    let ba = b_copy * a;
                    assert_eq!(ab, ba);
                }

                #[test]
                pub fn associative_property_of_multiplication() {
                    let mut rng = thread_rng();
                    let a = $name::truncate_from(rng.gen::<u128>());
                    let b = $name::truncate_from(rng.gen::<u128>());
                    let c = $name::truncate_from(rng.gen::<u128>());
                    let bc = b * c;
                    let ab = a * b;
                    assert_eq!(a * bc, ab * c);
                }

                #[test]
                pub fn conversion() {
                    let max = $name::try_from(MASK).unwrap();

                    assert_eq!(
                        <$name as Into<u128>>::into(max),
                        MASK,
                    );
                }

                #[test]
                pub fn ordering() {
                    let mut rng = thread_rng();
                    let a = rng.gen::<u128>() & MASK;
                    let b = rng.gen::<u128>() & MASK;

                    println!("a: {a}");
                    println!("b: {b}");

                    assert_eq!(a < b, $name::truncate_from(a) < $name::truncate_from(b));
                }

                #[test]
                pub fn serde() {
                    let mut rng = thread_rng();
                    let a = rng.gen::<u128>() & MASK;
                    let a = $name::truncate_from(a);

                    let mut buf = GenericArray::default();
                    a.clone().serialize(&mut buf);

                    assert_eq!(a, $name::deserialize(&buf));
                }
            }
        }

        pub use $modname::$name;
    };
}

bit_array_impl!(
    bit_array_40,
    BitArray40,
    U8_5,
    40,
    U5,
    // x^40 + x^5 + x^3 + x^2 + 1
    0b1_0000_0000_0000_0000_0000_0000_0000_0000_0010_1101_u128
);

bit_array_impl!(
    bit_array_32,
    BitArray32,
    U8_4,
    32,
    U4,
    // x^32 + x^7 + x^3 + x^2 + 1
    0b1_0000_0000_0000_0000_0000_0000_1000_1101_u128
);

bit_array_impl!(
    bit_array_8,
    BitArray8,
    U8_1,
    8,
    U1,
    // x^8 + x^4 + x^3 + x + 1
    0b1_0001_1011_u128
);<|MERGE_RESOLUTION|>--- conflicted
+++ resolved
@@ -216,19 +216,15 @@
                 type Output = Self;
                 fn mul(self, rhs: Self) -> Self::Output {
                     debug_assert!(2 * $bits < u128::BITS);
-                    let a = <Self as Fp2Array>::as_u128(self);
+                    let a = <Self as GaloisField>::as_u128(self);
                     let mut product = 0;
                     for i in 0..Self::BITS {
                         let bit = u128::from(rhs[i]);
                         product ^= bit * (a << i);
                     }
 
-                    let poly = <Self as Fp2Array>::POLYNOMIAL;
+                    let poly = <Self as GaloisField>::POLYNOMIAL;
                     while (u128::BITS - product.leading_zeros()) > $bits {
-<<<<<<< HEAD
-                        let poly = <Self as GaloisField>::POLYNOMIAL;
-=======
->>>>>>> 78677b8c
                         let bits_to_shift = poly.leading_zeros() - product.leading_zeros();
                         product ^= (poly << bits_to_shift);
                     }
