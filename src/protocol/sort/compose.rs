use crate::secret_sharing::SecretSharing;
use crate::{error::Error, ff::Field, protocol::context::Context};
use embed_doc_image::embed_doc_image;

use super::{apply::apply, shuffle::unshuffle_shares, ComposeStep::UnshuffleRho};

/// This is an implementation of Compose (Algorithm 5) found in the paper:
/// "An Efficient Secure Three-Party Sorting Protocol with an Honest Majority"
/// by K. Chida, K. Hamada, D. Ikarashi, R. Kikuchi, N. Kiribuchi, and B. Pinkas
/// <https://eprint.iacr.org/2019/695.pdf>
/// This protocol composes two permutations by applying one secret-shared permutation(sigma) to another secret-shared permutation(rho)
/// Input: First permutation(sigma) i.e. permutation that sorts all i-1th bits and other permutation(rho) i.e. sort permutation for ith bit
/// Output: All helpers receive secret shares of permutation which sort inputs until ith bits.

#[embed_doc_image("compose", "images/sort/compose.png")]
/// This algorithm composes two permutations (`rho` and `sigma`). Both permutations are secret-shared,
/// and none of the helpers should learn it through this protocol.
/// Steps
/// ![Compose steps][compose]
/// 1. Generate random permutations using prss
/// 2. First permutation (sigma) is shuffled with random permutations
/// 3. Reveal the permutation
/// 4. Revealed permutation is applied locally on another permutation shares (rho)
/// 5. Unshuffle the permutation with the same random permutations used in step 2, to undo the effect of the shuffling
pub async fn compose<F: Field, S: SecretSharing<F>, C: Context<F, Share = S>>(
    ctx: C,
    random_permutations_for_shuffle: (&[u32], &[u32]),
    shuffled_sigma: &[u32],
    mut rho: Vec<S>,
) -> Result<Vec<S>, Error> {
    apply(shuffled_sigma, &mut rho);

    let unshuffled_rho = unshuffle_shares(
        rho,
        random_permutations_for_shuffle,
        ctx.narrow(&UnshuffleRho),
    )
    .await?;

    Ok(unshuffled_rho)
}

#[cfg(all(test, not(feature = "shuttle")))]
mod tests {
<<<<<<< HEAD
    use rand::seq::SliceRandom;

    use crate::protocol::context::Context;
    use crate::test_fixture::Runner;
=======
>>>>>>> 0de9ee80
    use crate::{
        ff::Fp31,
        protocol::{
            context::Context,
            sort::{
                apply::apply, compose::compose,
                generate_permutation::shuffle_and_reveal_permutation,
            },
            QueryId,
        },
<<<<<<< HEAD
        test_fixture::{validate_list_of_shares, TestWorld},
=======
        test_fixture::{generate_shares, join3, Reconstruct, TestWorld},
>>>>>>> 0de9ee80
    };
    use rand::seq::SliceRandom;

    #[tokio::test]
    pub async fn semi_honest() {
        const BATCHSIZE: u32 = 25;
        for _ in 0..10 {
            let world = TestWorld::new(QueryId);
            let mut rng_sigma = rand::thread_rng();
            let mut rng_rho = rand::thread_rng();

            let mut sigma: Vec<u32> = (0..BATCHSIZE).collect();
            sigma.shuffle(&mut rng_sigma);
            let mut rho: Vec<u32> = (0..BATCHSIZE).collect();
            rho.shuffle(&mut rng_rho);

            let mut rho_composed: Vec<u128> = rho.iter().map(|x| u128::from(*x)).collect();

<<<<<<< HEAD
            apply(&sigma, &mut rho_composed);
=======
            let [rho0, rho1, rho2] = generate_shares::<Fp31>(&rho_u128);
            let world = TestWorld::new(QueryId);
            let [ctx0, ctx1, ctx2] = world.contexts();

            let sigma_and_randoms = join3(
                shuffle_and_reveal_permutation(ctx0.narrow("shuffle_reveal"), BATCHSIZE, sigma0),
                shuffle_and_reveal_permutation(ctx1.narrow("shuffle_reveal"), BATCHSIZE, sigma1),
                shuffle_and_reveal_permutation(ctx2.narrow("shuffle_reveal"), BATCHSIZE, sigma2),
            )
            .await;

            let h0_future = compose(
                ctx0,
                (
                    sigma_and_randoms[0].1 .0.as_slice(),
                    sigma_and_randoms[0].1 .1.as_slice(),
                ),
                &sigma_and_randoms[0].0,
                rho0,
            );
            let h1_future = compose(
                ctx1,
                (
                    sigma_and_randoms[1].1 .0.as_slice(),
                    sigma_and_randoms[1].1 .1.as_slice(),
                ),
                &sigma_and_randoms[1].0,
                rho1,
            );
            let h2_future = compose(
                ctx2,
                (
                    sigma_and_randoms[2].1 .0.as_slice(),
                    sigma_and_randoms[2].1 .1.as_slice(),
                ),
                &sigma_and_randoms[2].0,
                rho2,
            );
>>>>>>> 0de9ee80

            let result = world
                .semi_honest(
                    (
                        sigma.into_iter().map(u128::from).map(Fp31::from),
                        rho.into_iter().map(u128::from).map(Fp31::from),
                    ),
                    |ctx, (m_sigma_shares, m_rho_shares)| async move {
                        let sigma_and_randoms = shuffle_and_reveal_permutation(
                            ctx.narrow("shuffle_reveal"),
                            BATCHSIZE.try_into().unwrap(),
                            m_sigma_shares,
                        )
                        .await
                        .unwrap();

                        compose(
                            ctx,
                            (
                                sigma_and_randoms.1 .0.as_slice(),
                                sigma_and_randoms.1 .1.as_slice(),
                            ),
                            &sigma_and_randoms.0,
                            m_rho_shares,
                        )
                        .await
                        .unwrap()
                    },
                )
                .await;

<<<<<<< HEAD
            validate_list_of_shares(&rho_composed, &result);
=======
            // We should get the same result of applying inverse of sigma on rho as in clear
            assert_eq!(&result.reconstruct(), &rho_composed);
>>>>>>> 0de9ee80
        }
    }
}<|MERGE_RESOLUTION|>--- conflicted
+++ resolved
@@ -42,30 +42,21 @@
 
 #[cfg(all(test, not(feature = "shuttle")))]
 mod tests {
-<<<<<<< HEAD
     use rand::seq::SliceRandom;
 
     use crate::protocol::context::Context;
-    use crate::test_fixture::Runner;
-=======
->>>>>>> 0de9ee80
+    use crate::test_fixture::{Reconstruct, Runner};
     use crate::{
         ff::Fp31,
         protocol::{
-            context::Context,
             sort::{
                 apply::apply, compose::compose,
                 generate_permutation::shuffle_and_reveal_permutation,
             },
             QueryId,
         },
-<<<<<<< HEAD
-        test_fixture::{validate_list_of_shares, TestWorld},
-=======
-        test_fixture::{generate_shares, join3, Reconstruct, TestWorld},
->>>>>>> 0de9ee80
+        test_fixture::TestWorld,
     };
-    use rand::seq::SliceRandom;
 
     #[tokio::test]
     pub async fn semi_honest() {
@@ -82,48 +73,7 @@
 
             let mut rho_composed: Vec<u128> = rho.iter().map(|x| u128::from(*x)).collect();
 
-<<<<<<< HEAD
             apply(&sigma, &mut rho_composed);
-=======
-            let [rho0, rho1, rho2] = generate_shares::<Fp31>(&rho_u128);
-            let world = TestWorld::new(QueryId);
-            let [ctx0, ctx1, ctx2] = world.contexts();
-
-            let sigma_and_randoms = join3(
-                shuffle_and_reveal_permutation(ctx0.narrow("shuffle_reveal"), BATCHSIZE, sigma0),
-                shuffle_and_reveal_permutation(ctx1.narrow("shuffle_reveal"), BATCHSIZE, sigma1),
-                shuffle_and_reveal_permutation(ctx2.narrow("shuffle_reveal"), BATCHSIZE, sigma2),
-            )
-            .await;
-
-            let h0_future = compose(
-                ctx0,
-                (
-                    sigma_and_randoms[0].1 .0.as_slice(),
-                    sigma_and_randoms[0].1 .1.as_slice(),
-                ),
-                &sigma_and_randoms[0].0,
-                rho0,
-            );
-            let h1_future = compose(
-                ctx1,
-                (
-                    sigma_and_randoms[1].1 .0.as_slice(),
-                    sigma_and_randoms[1].1 .1.as_slice(),
-                ),
-                &sigma_and_randoms[1].0,
-                rho1,
-            );
-            let h2_future = compose(
-                ctx2,
-                (
-                    sigma_and_randoms[2].1 .0.as_slice(),
-                    sigma_and_randoms[2].1 .1.as_slice(),
-                ),
-                &sigma_and_randoms[2].0,
-                rho2,
-            );
->>>>>>> 0de9ee80
 
             let result = world
                 .semi_honest(
@@ -134,7 +84,7 @@
                     |ctx, (m_sigma_shares, m_rho_shares)| async move {
                         let sigma_and_randoms = shuffle_and_reveal_permutation(
                             ctx.narrow("shuffle_reveal"),
-                            BATCHSIZE.try_into().unwrap(),
+                            BATCHSIZE,
                             m_sigma_shares,
                         )
                         .await
@@ -155,12 +105,7 @@
                 )
                 .await;
 
-<<<<<<< HEAD
-            validate_list_of_shares(&rho_composed, &result);
-=======
-            // We should get the same result of applying inverse of sigma on rho as in clear
-            assert_eq!(&result.reconstruct(), &rho_composed);
->>>>>>> 0de9ee80
+            assert_eq!(&rho_composed[..], &result.reconstruct());
         }
     }
 }