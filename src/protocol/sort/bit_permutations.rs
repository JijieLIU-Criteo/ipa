--- conflicted
+++ resolved
@@ -28,18 +28,9 @@
     #[allow(clippy::cast_possible_truncation)]
     fn prepare_mult_inputs<N: Network>(
         &self,
-<<<<<<< HEAD
-        ctx: &ProtocolContext<'a, IPAProtocolStep, N>,
-    ) -> impl Iterator<Item = (RecordId, (Replicated<F>, Replicated<F>))> + 'a
-    where
-        F: Field,
-    {
-        let share_of_one = Replicated::one(ctx.identity);
-=======
         ctx: &ProtocolContext<'a, N>,
     ) -> impl Iterator<Item = (RecordId, (Replicated<F>, Replicated<F>))> + 'a {
         let share_of_one = Replicated::one(ctx.role());
->>>>>>> a8d2a58b
 
         self.input
             .iter()
