--- conflicted
+++ resolved
@@ -57,22 +57,14 @@
             .chain(self.input.iter().copied())
             .scan(Replicated::<F>::new(F::ZERO, F::ZERO), |sum, x| {
                 *sum += x;
-<<<<<<< HEAD
-                Some((
-                    ctx.narrow(&format!("record_{}", index)),
-                    RecordId::from(0),
-                    x,
-                    *sum,
-                ))
-=======
                 Some((x, *sum))
->>>>>>> 5d4b6cac
             });
 
         let async_multiply =
             zip(repeat(ctx), mult_input)
                 .enumerate()
                 .map(|(i, (ctx, (x, sum)))| async move {
+                    // todo it is likely we need from(0) here as before?
                     ctx.multiply(RecordId::from(i)).await.execute(x, sum).await
                 });
         let mut mult_output = try_join_all(async_multiply).await?;
