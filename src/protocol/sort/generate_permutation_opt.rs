--- conflicted
+++ resolved
@@ -2,21 +2,15 @@
     error::Error,
     ff::Field,
     protocol::{
-<<<<<<< HEAD
         context::{Context, SemiHonestContext},
-=======
-        context::Context,
         malicious::MaliciousValidator,
         sort::{
-            generate_permutation::shuffle_and_reveal_permutation,
+            compose::compose,
+            generate_permutation::{
+                malicious_shuffle_and_reveal_permutation, shuffle_and_reveal_permutation,
+            },
+            multi_bit_permutation::multi_bit_permutation,
             secureapplyinv::secureapplyinv_multi,
-        },
->>>>>>> 91831dc7
-        sort::{
-            compose::compose,
-            generate_permutation::shuffle_and_reveal_permutation,
-            multi_bit_permutation::multi_bit_permutation,
-            secureapplyinv::secureapplyinv,
             SortStep::{BitPermutationStep, ComposeStep, MultiApplyInv, ShuffleRevealPermutation},
         },
         IpaProtocolStep::Sort,
@@ -25,15 +19,7 @@
         malicious::AdditiveShare as MaliciousReplicated, semi_honest::AdditiveShare as Replicated,
     },
 };
-<<<<<<< HEAD
-use futures::future::try_join_all;
-use std::iter::repeat;
-=======
-
-use super::{compose::compose, generate_permutation::malicious_shuffle_and_reveal_permutation};
-use crate::protocol::context::SemiHonestContext;
 use embed_doc_image::embed_doc_image;
->>>>>>> 91831dc7
 
 /// This is an implementation of `OptGenPerm` (Algorithm 12) described in:
 /// "An Efficient Secure Three-Party Sorting Protocol with an Honest Majority"
@@ -229,40 +215,23 @@
         composed_less_significant_bits_permutation,
     ))
 }
+
 #[cfg(all(test, not(feature = "shuttle")))]
 mod tests {
-<<<<<<< HEAD
-=======
-    use std::iter::zip;
-
-    use crate::bits::{BitArray, BitArray40};
-    use crate::protocol::modulus_conversion::{convert_all_bits, convert_all_bits_local};
-    use crate::protocol::MatchKey;
-    use crate::rand::{thread_rng, Rng};
-
-    use crate::protocol::context::{Context, SemiHonestContext};
-    use crate::secret_sharing::SharedValue;
-    use crate::test_fixture::join3;
-    use crate::test_fixture::Runner;
->>>>>>> 91831dc7
     use crate::{
-        bits::BitArray,
+        bits::{BitArray, BitArray40},
         ff::{Field, Fp31},
-<<<<<<< HEAD
         protocol::{
             context::{Context, SemiHonestContext},
             modulus_conversion::{convert_all_bits, convert_all_bits_local},
-            sort::generate_permutation_opt::generate_permutation_opt,
+            sort::generate_permutation_opt::{
+                generate_permutation_opt, malicious_generate_permutation_opt,
+            },
+            MatchKey,
         },
         rand::{thread_rng, Rng},
         secret_sharing::SharedValue,
-        test_fixture::{MaskedMatchKey, Reconstruct, Runner, TestWorld},
-=======
-        protocol::sort::generate_permutation_opt::{
-            generate_permutation_opt, malicious_generate_permutation_opt,
-        },
-        test_fixture::{Reconstruct, TestWorld},
->>>>>>> 91831dc7
+        test_fixture::{join3, Reconstruct, Runner, TestWorld},
     };
     use std::iter::zip;
 
