--- conflicted
+++ resolved
@@ -30,14 +30,7 @@
 ///    `to_helper`       = (`rand_left`, `rand_right`)     = (r0, r1)
 ///    `to_helper.right` = (`rand_right`, part1 + part2) = (r0, part1 + part2)
 #[async_trait]
-<<<<<<< HEAD
-pub trait Reshare<V>
-where
-    V: SharedValue,
-{
-=======
-pub trait Reshare<V: ArithmeticShare> {
->>>>>>> 72898d67
+pub trait Reshare<V: SharedValue> {
     type Share: SecretSharing<V>;
 
     async fn reshare(
