use std::marker::PhantomData;

use async_trait::async_trait;
use ipa_macros::step;
use strum::AsRefStr;

use crate::{
    error::Error,
    ff::{Field, PrimeField},
    protocol::{
        boolean::{
            bitwise_less_than_prime::BitwiseLessThanPrime, generate_random_bits::one_random_bit,
        },
        context::{Context, UpgradedContext},
        BasicProtocols, RecordId,
    },
    secret_sharing::{
        replicated::malicious::{
            AdditiveShare as MaliciousReplicated, DowngradeMalicious, ExtendableField,
            UnauthorizedDowngradeWrapper,
        },
        BitDecomposed, Linear as LinearSecretSharing, SecretSharing,
    },
};
<<<<<<< HEAD
use async_trait::async_trait;
use ipa_macros::{step, Step};
use std::marker::PhantomData;
=======
>>>>>>> d812293f

#[derive(Debug)]
pub struct RandomBitsShare<F, S>
where
    F: Field,
    S: SecretSharing<F>,
{
    pub b_b: BitDecomposed<S>,
    pub b_p: S,
    _marker: PhantomData<F>,
}

#[async_trait]
impl<F> DowngradeMalicious for RandomBitsShare<F, MaliciousReplicated<F>>
where
    F: ExtendableField,
{
    type Target =
        RandomBitsShare<F, crate::secret_sharing::replicated::semi_honest::AdditiveShare<F>>;

    async fn downgrade(self) -> UnauthorizedDowngradeWrapper<Self::Target> {
        use crate::secret_sharing::replicated::malicious::ThisCodeIsAuthorizedToDowngradeFromMalicious;

        // Note that this clones the values rather than moving them.
        // This code is only used in test code, so that's probably OK.
        assert!(cfg!(test), "This code isn't ideal outside of tests");
        let Self { b_b, b_p, .. } = self;
        let b_b = BitDecomposed::new(
            b_b.into_iter()
                .map(ThisCodeIsAuthorizedToDowngradeFromMalicious::access_without_downgrade),
        );
        UnauthorizedDowngradeWrapper::new(Self::Target {
            b_b,
            b_p: b_p.access_without_downgrade(),
            _marker: PhantomData,
        })
    }
}

/// This protocol tries to generate a sequence of uniformly random sharing of
/// bits in `F_p`. Adding these 3-way secret-sharing will yield the secret
/// `b_i ∈ {0,1}`. This protocol will abort and returns `None` if the secret
/// number from randomly generated bits is not less than the field's prime
/// number. Once aborted, the caller must provide a new narrowed context if
/// they wish to call this protocol again for the same `record_id`.
///
/// This is an implementation of "3.1 Generating random solved BITS" from I. Damgård
/// et al., but replaces `RAN_2` with our own PRSS implementation in lieu.
///
/// 3.1 Generating random solved BITS
/// "Unconditionally Secure Constant-Rounds Multi-party Computation for Equality, Comparison, Bits, and Exponentiation"
/// I. Damgård et al.
///
/// # Errors
/// Many reasons, usually communications-related.
/// # Panics
/// Never, but the compiler can't see that.

// Try generating random sharing of bits, `[b]_B`, and `l`-bit long.
// Each bit has a 50% chance of being a 0 or 1, so there are
// `F::Integer::MAX - p` cases where `b` may become larger than `p`.
// However, we calculate the number of bits needed to form a random
// number that has the same number of bits as the prime.
// With `Fp32BitPrime` (prime is `2^32 - 5`), that chance is around
// 1 * 10^-9. For Fp31, the chance is 1 out of 32 =~ 3%.
pub async fn solved_bits<F, C, S>(
    ctx: C,
    record_id: RecordId,
) -> Result<Option<RandomBitsShare<F, S>>, Error>
where
    F: PrimeField,
    C: UpgradedContext<F, Share = S>,
    S: LinearSecretSharing<F> + BasicProtocols<C, F>,
{
    //
    // step 1 & 2
    //
    let b_b = one_random_bit(ctx.narrow(&Step::RandomBits), record_id).await?;

    //
    // step 3, 4 & 5
    //
    // if b >= p, then abort by returning `None`
    if !is_less_than_p(ctx.clone(), record_id, &b_b).await? {
        return Ok(None);
    }

    //
    // step 6
    //
    // if success, then compute `[b_p]` by `Σ 2^i * [b_i]_B`
    let b_p: S = b_b.iter().enumerate().fold(S::ZERO, |acc, (i, x)| {
        acc + &(x.clone() * F::try_from(1 << i).unwrap())
    });

    Ok(Some(RandomBitsShare {
        b_b,
        b_p,
        _marker: PhantomData,
    }))
}

async fn is_less_than_p<F, C, S>(ctx: C, record_id: RecordId, b_b: &[S]) -> Result<bool, Error>
where
    F: PrimeField,
    C: Context,
    S: LinearSecretSharing<F> + BasicProtocols<C, F>,
{
    let c_b =
        BitwiseLessThanPrime::less_than_prime(ctx.narrow(&Step::IsPLessThanB), record_id, b_b)
            .await?;
    if c_b.reveal(ctx.narrow(&Step::RevealC), record_id).await? == F::ZERO {
        return Ok(false);
    }
    Ok(true)
}

#[step]
pub(crate) enum Step {
    RandomBits,
    IsPLessThanB,
    RevealC,
}

#[cfg(all(test, unit_test))]
mod tests {
    use std::iter::{repeat, zip};

    use rand::{distributions::Standard, prelude::Distribution};

    use crate::{
        ff::{Field, Fp31, Fp32BitPrime, PrimeField},
        protocol::{
            boolean::solved_bits::solved_bits,
            context::{Context, UpgradableContext, Validator},
            RecordId,
        },
        secret_sharing::{replicated::malicious::ExtendableField, BitDecomposed, SharedValue},
        seq_join::SeqJoin,
        test_fixture::{bits_to_value, Reconstruct, Runner, TestWorld},
    };

    /// Execute `solved_bits` `COUNT` times for `F`. The count should be chosen
    /// such that the probability of that many consecutive failures in `F` is
    /// negligible (less than 2^-100).
    async fn random_bits<F, const COUNT: usize>()
    where
        F: PrimeField + ExtendableField,
        Standard: Distribution<F>,
    {
        let world = TestWorld::default();
        let [rv0, rv1, rv2] = world
            .semi_honest((), |ctx, ()| async move {
                let validator = ctx.validator();
                let ctx = validator.context().set_total_records(COUNT);
                ctx.try_join(
                    repeat(ctx.clone())
                        .take(COUNT)
                        .enumerate()
                        .map(|(i, ctx)| solved_bits(ctx, RecordId::from(i))),
                )
                .await
                .unwrap()
            })
            .await;

        let results = zip(rv0.into_iter(), zip(rv1.into_iter(), rv2.into_iter()))
            .map(|(r0, (r1, r2))| [r0, r1, r2])
            .collect::<Vec<_>>();

        let mut successes = 0;

        for result in results {
            // if one of `SolvedBits` calls aborts, then all must have aborted, too
            if result.iter().any(Option::is_none) {
                assert!(result.iter().all(Option::is_none));
                continue; // without incrementing successes
            }

            let [s0, s1, s2] = result.map(Option::unwrap);

            // [b]_B must be the same bit lengths
            assert_eq!(s0.b_b.len(), s1.b_b.len());
            assert_eq!(s1.b_b.len(), s2.b_b.len());

            // Reconstruct b_B from ([b_1]_p,...,[b_l]_p) bitwise sharings in F_p
            let b_b = (0..s0.b_b.len())
                .map(|i| {
                    let bit = [&s0.b_b[i], &s1.b_b[i], &s2.b_b[i]].reconstruct();
                    assert!(bit == F::ZERO || bit == F::ONE);
                    bit
                })
                .collect::<Vec<_>>();

            // Reconstruct b_P
            let b_p: F = [&s0.b_p, &s1.b_p, &s2.b_p].reconstruct();

            // Base10 of `b_B ⊆ Z` must equal `b_P`
            assert_eq!(b_p.as_u128(), bits_to_value(&b_b));

            successes += 1;
        }

        assert!(successes > 0);
    }

    #[tokio::test]
    pub async fn fp31() {
        // Probability of failure for one iteration is 2^-5.
        // Need 21 runs to reduce failure to < 2^-100.
        random_bits::<Fp31, 21>().await;
    }

    #[tokio::test]
    pub async fn fp_32bit_prime() {
        // Probability of failure for one iteration is 5/2^32 =~ 2^-30.
        // Need 4 runs to reduce failure to < 2^-100.
        random_bits::<Fp32BitPrime, 4>().await;
    }

    #[tokio::test]
    pub async fn malicious() {
        let world = TestWorld::default();
        let mut success = 0;

        for _ in 0..4 {
            let results = world
                .upgraded_malicious(Fp32BitPrime::ZERO, |ctx, share_of_zero| async move {
                    let share_option = solved_bits(ctx.set_total_records(1), RecordId::from(0))
                        .await
                        .unwrap();
                    match share_option {
                        None => {
                            // This is a 5 in 4B case where `solved_bits()`
                            // generated a random number > prime.
                            //
                            // `malicious()` requires its closure to return `Downgrade`
                            // so we indicate the abort case with (0, [0]), instead
                            // of (0, [0; 32]). But this isn't ideal because we can't
                            // catch a bug where solved_bits returns a 1-bit random bits
                            // of 0.
                            (
                                share_of_zero.clone(),
                                BitDecomposed::decompose(1, |_| share_of_zero.clone()),
                            )
                        }
                        Some(share) => (share.b_p, share.b_b),
                    }
                })
                .await;

            let [result0, result1, result2] = results;
            let ((s0, v0), (s1, v1), (s2, v2)) = (result0, result1, result2);

            // bit lengths must be the same
            assert_eq!(v0.len(), v1.len());
            assert_eq!(v0.len(), v2.len());

            let s = [s0, s1, s2].reconstruct();
            let v = zip(v0, zip(v1, v2))
                .map(|(b0, (b1, b2))| {
                    let bit = [b0, b1, b2].reconstruct();
                    assert!(bit == Fp32BitPrime::ZERO || bit == Fp32BitPrime::ONE);
                    bit
                })
                .collect::<Vec<_>>();

            if v.len() > 1 {
                // Base10 of `b_B ⊆ Z` must equal `b_P`
                assert_eq!(s.as_u128(), bits_to_value(&v));
                success += 1;
            }
        }
        // The chance of this protocol aborting 4 out of 4 tries in Fp32BitPrime
        // is about 2^-100. Assert that at least one run has succeeded.
        assert!(success > 0);
    }
}<|MERGE_RESOLUTION|>--- conflicted
+++ resolved
@@ -1,8 +1,7 @@
 use std::marker::PhantomData;
 
 use async_trait::async_trait;
-use ipa_macros::step;
-use strum::AsRefStr;
+use ipa_macros::{step, Step};
 
 use crate::{
     error::Error,
@@ -22,12 +21,6 @@
         BitDecomposed, Linear as LinearSecretSharing, SecretSharing,
     },
 };
-<<<<<<< HEAD
-use async_trait::async_trait;
-use ipa_macros::{step, Step};
-use std::marker::PhantomData;
-=======
->>>>>>> d812293f
 
 #[derive(Debug)]
 pub struct RandomBitsShare<F, S>
