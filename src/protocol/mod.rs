pub mod attribution;
pub mod basics;
pub mod boolean;
pub mod context;
pub mod ipa;
pub mod malicious;
pub mod modulus_conversion;
pub mod prss;
pub mod sort;

<<<<<<< HEAD
use crate::{bits::BitArray40, error::Error};
=======
use crate::bits::{BitArray40, BitArray8};
use crate::error::Error;
>>>>>>> 91831dc7
use std::fmt::Debug;
use std::fmt::Formatter;
use std::hash::Hash;
use std::ops::AddAssign;

pub type MatchKey = BitArray40;
<<<<<<< HEAD
=======
pub type BreakdownKey = BitArray8;
>>>>>>> 91831dc7

/// Defines a unique step of the IPA protocol at a given level of implementation.
///
/// Any stage of the protocol execution will involve multiple steps.  Each of these steps
/// then might involve executing a process that can be broken down into further steps.
/// Ultimately, there will be processes that need to invoke functions on a PRSS or send
/// data to another helper that needs to be uniquely identified.
///
/// Steps are therefore composed into a hierarchy where top-level steps describe major
/// building blocks for a protocol (such as sort shares, convert shares, apply DP, etc...),
/// intermediate processes describe reusable processes (like shuffling), and steps at the
/// lowest level unique identify multiplications.
///
/// Steps are therefore composed into a `UniqueStepIdentifier`, which collects the complete
/// hierarchy of steps at each layer into a unique identifier.
pub trait Substep: AsRef<str> + Send + Sync {}

// In test code, allow a string (or string reference) to be used as a `Step`.
#[cfg(any(feature = "test-fixture", debug_assertions))]
impl Substep for String {}

#[cfg(any(feature = "test-fixture", debug_assertions))]
impl Substep for str {}

/// The representation of a unique step in protocol execution.
///
/// This gathers context from multiple layers of execution. Each stage of execution has its
/// own description of the different steps it takes.  Individual components are identified
/// using an implementation of `Step`.  This type combines those with the identifiers from
/// outer functional layers to form this unique identifier.
///
/// This allows each stage of execution to be uniquely identified, while still
/// enabling functional decomposition.
///
/// Underneath, this just takes the string value of each step and concatenates them,
/// with a "/" between each component.
///
/// For example, you might have a high-level process with three steps "a", "b", and "c".
/// Step "a" comprises two actions "x" and "y", but "b" and "c" are atomic actions.
/// Step "a" would be executed with a context identifier of "protocol/a", which it
///  would `narrow()` into "protocol/a/x" and "protocol/a/y" to produce a final set
/// of identifiers: ".../a/x", ".../a/y", ".../b", and ".../c".
///
/// Note that the implementation of this context might change to use a different
/// (possible more efficient) representation.  It is probably not particularly efficient
/// to be cloning this object all over the place.  Of course, a string is pretty useful
/// from a debugging perspective.
#[derive(Clone, Hash, PartialEq, Eq)]
#[cfg_attr(
    feature = "enable-serde",
    derive(serde::Deserialize),
    serde(from = "&str")
)]
pub struct Step {
    id: String,
}

impl Step {
    /// Narrow the scope of the step identifier.
    /// # Panics
    /// In a debug build, this checks that the same refine call isn't run twice and that the string
    /// value of the step doesn't include '/' (which would lead to a bad outcome).
    #[must_use]
    pub fn narrow<S: Substep + ?Sized>(&self, step: &S) -> Self {
        #[cfg(debug_assertions)]
        {
            let s = String::from(step.as_ref());
            assert!(!s.contains('/'), "The string for a step cannot contain '/'");
        }

        Self {
            id: self.id.clone() + "/" + step.as_ref(),
        }
    }
}

impl Default for Step {
    // TODO(mt): this should might be better if it were to be constructed from
    // a QueryId rather than using a default.
    fn default() -> Self {
        Self {
            id: String::from("protocol"),
        }
    }
}

impl AsRef<str> for Step {
    fn as_ref(&self) -> &str {
        self.id.as_str()
    }
}

impl From<&str> for Step {
    fn from(id: &str) -> Self {
        let id = id.strip_prefix('/').unwrap_or(id);
        Step { id: id.to_owned() }
    }
}

/// A macro that helps in declaring steps that contain a small number of values.
#[macro_export]
macro_rules! repeat64str {
    [$pfx:literal] => {
        repeat64str![$pfx 0 1 2 3 4 5 6 7 8 9 10 11 12 13 14 15 16 17 18 19 20 21 22 23 24 25 26 27 28 29 30 31 32 33 34 35 36 37 38 39 40 41 42 43 44 45 46 47 48 49 50 51 52 53 54 55 56 57 58 59 60 61 62 63]
    };
    [$pfx:literal $($v:literal)*] => {
        [ $(concat!($pfx, stringify!($v))),* ]
    }
}

/// A step generator for bitwise secure operations.
///
/// For each record, we decompose a value into bits (i.e. credits in the
/// Attribution protocol), and execute some binary operations like OR'ing each
/// bit. For each bitwise secure computation, we need to "narrow" the context
/// with a new step to make sure we are using an unique PRSS.
///
/// This is a temporary solution for narrowing contexts until the infra is
/// updated with a new step scheme.
pub struct BitOpStep(usize);

impl Substep for BitOpStep {}

impl AsRef<str> for BitOpStep {
    fn as_ref(&self) -> &str {
        const BIT_OP: [&str; 64] = repeat64str!["bit"];
        BIT_OP[self.0]
    }
}

impl From<i32> for BitOpStep {
    fn from(v: i32) -> Self {
        Self(usize::try_from(v).unwrap())
    }
}

impl From<u32> for BitOpStep {
    fn from(v: u32) -> Self {
        Self(usize::try_from(v).unwrap())
    }
}

impl From<usize> for BitOpStep {
    fn from(v: usize) -> Self {
        Self(v)
    }
}

/// Set of steps that define the IPA protocol.
#[derive(Copy, Clone, PartialEq, Eq, Hash, Debug)]
pub enum IpaProtocolStep {
    /// Convert from XOR shares to Replicated shares
    ConvertShares,
    ModulusConversion(u32),
    /// Sort shares by the match key
    Sort(usize),
    /// Perform attribution.
    Attribution,
    SortPreAccumulation,
}

impl Substep for IpaProtocolStep {}

impl AsRef<str> for IpaProtocolStep {
    fn as_ref(&self) -> &str {
        const MODULUS_CONVERSION: [&str; 64] = repeat64str!["mc"];
        const SORT: [&str; 64] = repeat64str!["sort"];

        match self {
            Self::ConvertShares => "convert",
            Self::Sort(i) => SORT[*i],
            Self::ModulusConversion(i) => MODULUS_CONVERSION[usize::try_from(*i).unwrap()],
            Self::Attribution => "attribution",
            Self::SortPreAccumulation => "sort_pre_accumulation",
        }
    }
}

impl Debug for Step {
    fn fmt(&self, f: &mut Formatter<'_>) -> std::fmt::Result {
        write!(f, "step={}", self.id)
    }
}

/// Unique identifier of the MPC query requested by report collectors
/// TODO: Generating this unique id may be tricky as it may involve communication between helpers and
/// them collaborating on constructing this unique id. These details haven't been flushed out yet,
/// so for now it is just an empty struct. Once we know more about it, we will make necessary
/// amendments to it
#[derive(Copy, Clone, Debug, PartialEq, Eq, Hash)]
#[cfg_attr(
    feature = "serde",
    derive(serde::Serialize, serde::Deserialize),
    serde(into = "&'static str", try_from = "&str")
)]
pub struct QueryId;

impl QueryId {
    fn repr() -> &'static str {
        "0"
    }
}

impl AsRef<str> for QueryId {
    fn as_ref(&self) -> &str {
        QueryId::repr()
    }
}

impl From<QueryId> for &'static str {
    fn from(_: QueryId) -> Self {
        QueryId::repr()
    }
}

impl TryFrom<&str> for QueryId {
    type Error = Error;

    fn try_from(value: &str) -> Result<Self, Self::Error> {
        if value == QueryId::repr() {
            Ok(QueryId)
        } else {
            Err(Error::path_parse_error(value))
        }
    }
}

/// Unique identifier of the record inside the query. Support up to `$2^32$` max records because
/// of the assumption that the maximum input is 1B records per query.
#[derive(Copy, Clone, Debug, PartialEq, Eq, PartialOrd, Ord, Hash)]
#[cfg_attr(feature = "enable-serde", derive(serde::Serialize, serde::Deserialize))]
pub struct RecordId(u32);

pub const RECORD_0: RecordId = RecordId(0);
pub const RECORD_1: RecordId = RecordId(1);
pub const RECORD_2: RecordId = RecordId(2);
pub const RECORD_3: RecordId = RecordId(3);

impl From<u32> for RecordId {
    fn from(v: u32) -> Self {
        RecordId(v)
    }
}

impl From<usize> for RecordId {
    fn from(v: usize) -> Self {
        RecordId::from(u32::try_from(v).unwrap())
    }
}

/// This implementation exists because I am tired of typing `RecordId::from(0_u32)` in tests.
/// I simply want to be able to say `RecordId::from(0)` there.
#[cfg(test)]
impl From<i32> for RecordId {
    fn from(v: i32) -> Self {
        assert!(v >= 0, "Record identifier must be a non-negative number");

        RecordId::from(u32::try_from(v).unwrap())
    }
}

impl From<RecordId> for u128 {
    fn from(r: RecordId) -> Self {
        r.0.into()
    }
}

impl From<RecordId> for u32 {
    fn from(v: RecordId) -> Self {
        v.0
    }
}

impl From<RecordId> for usize {
    fn from(r: RecordId) -> Self {
        r.0 as usize
    }
}

impl AddAssign<usize> for RecordId {
    fn add_assign(&mut self, rhs: usize) {
        self.0 += u32::try_from(rhs).unwrap();
    }
}<|MERGE_RESOLUTION|>--- conflicted
+++ resolved
@@ -8,22 +8,16 @@
 pub mod prss;
 pub mod sort;
 
-<<<<<<< HEAD
-use crate::{bits::BitArray40, error::Error};
-=======
-use crate::bits::{BitArray40, BitArray8};
-use crate::error::Error;
->>>>>>> 91831dc7
-use std::fmt::Debug;
-use std::fmt::Formatter;
+use crate::{
+    bits::{BitArray40, BitArray8},
+    error::Error,
+};
+use std::fmt::{Debug, Formatter};
 use std::hash::Hash;
 use std::ops::AddAssign;
 
 pub type MatchKey = BitArray40;
-<<<<<<< HEAD
-=======
 pub type BreakdownKey = BitArray8;
->>>>>>> 91831dc7
 
 /// Defines a unique step of the IPA protocol at a given level of implementation.
 ///
