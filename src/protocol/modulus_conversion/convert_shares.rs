//! This takes a replicated secret sharing of a sequence of bits (in a packed format)
//! and converts them, one bit-place at a time, to secret sharings of that bit value (either one or zero) in the target field.
//!
//! This file is somewhat inspired by Algorithm D.3 from <https://eprint.iacr.org/2018/387.pdf>
//! "Efficient generation of a pair of random shares for small number of parties"
//!
//! This protocol takes as input such a 3-way random binary replicated secret-sharing,
//! and produces a 3-party replicated secret-sharing of the same value in a target field
//! of the caller's choosing.
//! Example:
//! For input binary sharing: (0, 1, 1) -> which is a sharing of 0 in `Z_2`
//! sample output in `Z_31` could be: (22, 19, 21) -> also a sharing of 0 in `Z_31`
//! This transformation is simple:
//! The original can be conceived of as r = b0 ⊕ b1 ⊕ b2
//! Each of the 3 bits can be trivially converted into a 3-way secret sharing in `Z_p`
//! So if the second bit is a '1', we can make a 3-way secret sharing of '1' in `Z_p`
//! as (0, 1, 0).
//! Now we simply need to XOR these three sharings together in `Z_p`. This is easy because
//! we know the secret-shared values are all either 0, or 1. As such, the XOR operation
//! is equivalent to fn xor(a, b) { a + b - 2*a*b }

use std::{
    iter::zip,
    marker::PhantomData,
    ops::Range,
    pin::Pin,
    task::{Context as TaskContext, Poll},
};

use futures::stream::{unfold, Stream, StreamExt};
use pin_project::pin_project;

use crate::{
    error::Error,
    exact::ExactSizeStream,
    ff::{Field, GaloisField, Gf2, PrimeField},
    helpers::Role,
    protocol::{
        basics::{SecureMul, ZeroPositions},
        boolean::xor_sparse,
        context::{Context, UpgradeContext, UpgradeToMalicious, UpgradedContext},
        RecordId,
    },
    secret_sharing::{
        replicated::{semi_honest::AdditiveShare as Replicated, ReplicatedSecretSharing},
        BitDecomposed, Linear as LinearSecretSharing,
    },
    seq_join::seq_join,
};
<<<<<<< HEAD
use futures::stream::{unfold, Stream, StreamExt};
use ipa_macros::{step, Step};
use pin_project::pin_project;
use std::{
    iter::zip,
    marker::PhantomData,
    ops::Range,
    pin::Pin,
    task::{Context as TaskContext, Poll},
};
=======
>>>>>>> d812293f

#[step]
pub(crate) enum ConvertSharesStep {
    #[dynamic]
    ConvertBit(u32),
    Upgrade,
    Xor1,
    Xor2,
}

#[derive(Clone)]
pub struct BitConversionTriple<S>(pub(crate) [S; 3]);

impl<F: PrimeField> BitConversionTriple<Replicated<F>> {
    /// Convert one bit of an XOR sharing into a triple of replicated sharings of that bit.
    /// This is not a usable construct, but it can be used with `convert_one_bit` to produce
    /// a single replicated sharing of that bit.
    ///
    /// This is an implementation of "Algorithm 3" from <https://eprint.iacr.org/2018/387.pdf>
    ///
    /// # Panics
    /// If any bits in the bitwise shared input cannot be converted into the given field `F`
    /// without truncation or if the bit index is out of range for `B`.
    #[must_use]
    pub fn new(helper_role: Role, left: bool, right: bool) -> Self {
        let left = F::try_from(u128::from(left)).unwrap();
        let right = F::try_from(u128::from(right)).unwrap();
        Self(match helper_role {
            Role::H1 => [
                Replicated::new(left, F::ZERO),
                Replicated::new(F::ZERO, right),
                Replicated::new(F::ZERO, F::ZERO),
            ],
            Role::H2 => [
                Replicated::new(F::ZERO, F::ZERO),
                Replicated::new(left, F::ZERO),
                Replicated::new(F::ZERO, right),
            ],
            Role::H3 => [
                Replicated::new(F::ZERO, right),
                Replicated::new(F::ZERO, F::ZERO),
                Replicated::new(left, F::ZERO),
            ],
        })
    }
}

pub trait ToBitConversionTriples {
    /// Get the maximum number of bits that can be produced for this type.
    ///
    /// Note that this should be an associated constant, but one of the implementations would then need
    /// const generics to be more fully available in the language, so this is a method instead.  For now.

    fn bits(&self) -> u32;
    /// Produce a `BitConversionTriple` for the given role and bit index.
    fn triple<F: PrimeField>(&self, role: Role, i: u32) -> BitConversionTriple<Replicated<F>>;

    fn triple_range<F, I>(
        &self,
        role: Role,
        indices: I,
    ) -> BitDecomposed<BitConversionTriple<Replicated<F>>>
    where
        F: PrimeField,
        I: IntoIterator<Item = u32>,
    {
        BitDecomposed::new(indices.into_iter().map(|i| self.triple(role, i)))
    }
}

impl<B: GaloisField> ToBitConversionTriples for Replicated<B> {
    fn bits(&self) -> u32 {
        B::BITS
    }

    fn triple<F: PrimeField>(&self, role: Role, i: u32) -> BitConversionTriple<Replicated<F>> {
        BitConversionTriple::new(role, self.left()[i], self.right()[i])
    }
}

impl ToBitConversionTriples for BitDecomposed<Replicated<Gf2>> {
    fn bits(&self) -> u32 {
        u32::try_from(self.len()).unwrap()
    }

    fn triple<F: PrimeField>(&self, role: Role, i: u32) -> BitConversionTriple<Replicated<F>> {
        const BIT0: u32 = 0;
        let i = usize::try_from(i).unwrap();
        BitConversionTriple::new(role, self[i].left()[BIT0], self[i].right()[BIT0])
    }
}

#[pin_project]
pub struct LocalBitConverter<F, V, S>
where
    F: PrimeField,
    V: ToBitConversionTriples,
    S: Stream<Item = V> + Send,
{
    role: Role,
    #[pin]
    input: S,
    bits: Range<u32>,
    _f: PhantomData<F>,
}

impl<F, V, S> LocalBitConverter<F, V, S>
where
    F: PrimeField,
    V: ToBitConversionTriples,
    S: Stream<Item = V> + Send,
{
    pub fn new(role: Role, input: S, bits: Range<u32>) -> Self {
        Self {
            role,
            input,
            bits,
            _f: PhantomData,
        }
    }
}

impl<F, V, S> Stream for LocalBitConverter<F, V, S>
where
    F: PrimeField,
    V: ToBitConversionTriples,
    S: Stream<Item = V> + Send,
{
    type Item = BitDecomposed<BitConversionTriple<Replicated<F>>>;

    fn poll_next(self: Pin<&mut Self>, cx: &mut TaskContext<'_>) -> Poll<Option<Self::Item>> {
        let mut this = self.project();
        match this.input.as_mut().poll_next(cx) {
            Poll::Ready(Some(input)) => {
                Poll::Ready(Some(input.triple_range(*this.role, this.bits.clone())))
            }
            Poll::Ready(None) => Poll::Ready(None),
            Poll::Pending => Poll::Pending,
        }
    }

    fn size_hint(&self) -> (usize, Option<usize>) {
        self.input.size_hint()
    }
}

impl<F, V, S> ExactSizeStream for LocalBitConverter<F, V, S>
where
    F: PrimeField,
    V: ToBitConversionTriples,
    S: Stream<Item = V> + Send,
{
}

/// Convert a locally-decomposed single bit into field elements.
/// # Errors
/// Fails only if multiplication fails.
async fn convert_bit<F, C, S>(
    ctx: C,
    record_id: RecordId,
    locally_converted_bits: &BitConversionTriple<S>,
) -> Result<S, Error>
where
    F: Field,
    C: Context,
    S: LinearSecretSharing<F> + SecureMul<C>,
{
    let (sh0, sh1, sh2) = (
        &locally_converted_bits.0[0],
        &locally_converted_bits.0[1],
        &locally_converted_bits.0[2],
    );
    let ctx1 = ctx.narrow(&ConvertSharesStep::Xor1);
    let ctx2 = ctx.narrow(&ConvertSharesStep::Xor2);
    let sh0_xor_sh1 = xor_sparse(ctx1, record_id, sh0, sh1, ZeroPositions::AVZZ_BZVZ).await?;
    debug_assert_eq!(
        ZeroPositions::mul_output(ZeroPositions::AVZZ_BZVZ),
        ZeroPositions::Pvvz
    );
    xor_sparse(ctx2, record_id, &sh0_xor_sh1, sh2, ZeroPositions::AVVZ_BZZV).await
}

/// Perform modulus conversion.
///
/// This takes a stream of simple (as in semi-honest or without an extension) replicated `GaloisField` shares.
/// It produces a stream of lists of duplicate (as in malicious or with extension) replicated `PrimeField` shares.
/// Each value in the produced list (or `Vec`) corresponds to a single bit of the input value.
///
/// The output values are upgraded into the `UpgradedContext` that is provided.  The caller is responsible for
/// validating the MAC that this process adds these values to.
///
/// # Errors
/// Propagates errors from convert shares
/// # Panics
/// If the total record count on the context is unspecified.
#[tracing::instrument(name = "modulus_conversion", skip_all, fields(bits = ?bit_range, gate = %ctx.gate().as_ref()))]
pub fn convert_bits<F, V, C, S, VS>(
    ctx: C,
    binary_shares: VS,
    bit_range: Range<u32>,
) -> impl Stream<Item = Result<BitDecomposed<S>, Error>>
where
    F: PrimeField,
    V: ToBitConversionTriples,
    C: UpgradedContext<F, Share = S>,
    S: LinearSecretSharing<F> + SecureMul<C>,
    VS: Stream<Item = V> + Unpin + Send,
    for<'u> UpgradeContext<'u, C, F, RecordId>:
        UpgradeToMalicious<'u, BitConversionTriple<Replicated<F>>, BitConversionTriple<C::Share>>,
{
    convert_some_bits(ctx, binary_shares, RecordId::FIRST, bit_range)
}

pub(crate) fn convert_some_bits<F, V, C, S, VS>(
    ctx: C,
    binary_shares: VS,
    first_record: RecordId,
    bit_range: Range<u32>,
) -> impl Stream<Item = Result<BitDecomposed<S>, Error>>
where
    F: PrimeField,
    V: ToBitConversionTriples,
    C: UpgradedContext<F, Share = S>,
    S: LinearSecretSharing<F> + SecureMul<C>,
    VS: Stream<Item = V> + Unpin + Send,
    for<'u> UpgradeContext<'u, C, F, RecordId>:
        UpgradeToMalicious<'u, BitConversionTriple<Replicated<F>>, BitConversionTriple<C::Share>>,
{
    debug_assert!(
        ctx.total_records().is_specified(),
        "unspecified record count for modulus conversion at {gate:?}",
        gate = ctx.gate()
    );

    let active = ctx.active_work();
    let locally_converted = LocalBitConverter::new(ctx.role(), binary_shares, bit_range);

    let stream = unfold(
        (ctx, locally_converted, first_record),
        |(ctx, mut locally_converted, record_id)| async move {
            let Some(triple) = locally_converted.next().await else { return None; };
            let bit_contexts = (0..).map(|i| ctx.narrow(&ConvertSharesStep::ConvertBit(i)));
            let converted =
                ctx.parallel_join(zip(bit_contexts, triple).map(|(ctx, triple)| async move {
                    let upgraded = ctx
                        .narrow(&ConvertSharesStep::Upgrade)
                        .upgrade_for(record_id, triple)
                        .await?;
                    convert_bit(ctx, record_id, &upgraded).await
                }));
            Some((converted, (ctx, locally_converted, record_id + 1)))
        },
    )
    .map(|res| async move { res.await.map(|bits| BitDecomposed::new(bits)) });
    seq_join(active, stream)
}

#[cfg(all(test, unit_test))]
mod tests {
    use std::future::ready;

    use futures::stream::{once, StreamExt, TryStreamExt};

    use crate::{
        error::Error,
        ff::{Field, Fp31, Fp32BitPrime},
        helpers::{Direction, Role},
        protocol::{
            context::{Context, UpgradableContext, UpgradedContext, Validator},
            modulus_conversion::{convert_bits, BitConversionTriple, LocalBitConverter},
            MatchKey, RecordId,
        },
        rand::{thread_rng, Rng},
        secret_sharing::replicated::{
            semi_honest::AdditiveShare as Replicated, ReplicatedSecretSharing,
        },
        test_fixture::{Reconstruct, Runner, TestWorld},
    };

    #[tokio::test]
    pub async fn one_bit() {
        const BITNUM: u32 = 4;
        let mut rng = thread_rng();

        let world = TestWorld::default();
        let match_key = rng.gen::<MatchKey>();
        let result: [Replicated<Fp31>; 3] = world
            .semi_honest(match_key, |ctx, mk_share| async move {
                let v = ctx.validator();
                #[allow(clippy::range_plus_one)]
                let bits = convert_bits(
                    v.context().set_total_records(1),
                    once(ready(mk_share)),
                    BITNUM..(BITNUM + 1),
                )
                .try_collect::<Vec<_>>()
                .await
                .unwrap();
                assert_eq!(bits.len(), 1);
                assert_eq!(bits[0].len(), 1);
                bits[0][0].clone()
            })
            .await;
        assert_eq!(Fp31::truncate_from(match_key[BITNUM]), result.reconstruct());
    }

    #[tokio::test]
    pub async fn one_bit_malicious() {
        const BITNUM: u32 = 4;
        let mut rng = thread_rng();

        let world = TestWorld::default();
        let match_key = rng.gen::<MatchKey>();
        let result: [Replicated<Fp31>; 3] = world
            .malicious(match_key, |ctx, mk_share| async move {
                let v = ctx.validator();
                #[allow(clippy::range_plus_one)]
                let m_bits = convert_bits(
                    v.context().set_total_records(1),
                    once(ready(mk_share)),
                    BITNUM..(BITNUM + 1),
                )
                .try_collect::<Vec<_>>()
                .await
                .unwrap();
                assert_eq!(m_bits.len(), 1);
                assert_eq!(m_bits[0].len(), 1);
                v.validate(m_bits[0][0].clone()).await.unwrap()
            })
            .await;
        assert_eq!(Fp31::truncate_from(match_key[BITNUM]), result.reconstruct());
    }

    #[tokio::test]
    pub async fn one_bit_malicious_tweaks() {
        struct Tweak {
            role: Role,
            index: usize,
            dir: Direction,
        }
        impl Tweak {
            fn flip_bit<F: Field>(
                &self,
                role: Role,
                mut triple: BitConversionTriple<Replicated<F>>,
            ) -> BitConversionTriple<Replicated<F>> {
                if role != self.role {
                    return triple;
                }
                let v = &mut triple.0[self.index];
                *v = match self.dir {
                    Direction::Left => Replicated::new(F::ONE - v.left(), v.right()),
                    Direction::Right => Replicated::new(v.left(), F::ONE - v.right()),
                };
                triple
            }
        }
        const fn t(role: Role, index: usize, dir: Direction) -> Tweak {
            Tweak { role, index, dir }
        }

        const TWEAKS: &[Tweak] = &[
            t(Role::H1, 0, Direction::Left),
            t(Role::H1, 1, Direction::Right),
            t(Role::H2, 1, Direction::Left),
            t(Role::H2, 2, Direction::Right),
            t(Role::H3, 2, Direction::Left),
            t(Role::H3, 0, Direction::Right),
        ];

        let mut rng = thread_rng();
        let world = TestWorld::default();
        for tweak in TWEAKS {
            let match_key = rng.gen::<MatchKey>();
            world
                .malicious(match_key, |ctx, mk_share| async move {
                    let triples = LocalBitConverter::<Fp32BitPrime, Replicated<MatchKey>, _>::new(
                        ctx.role(),
                        once(ready(mk_share)),
                        0..1,
                    )
                    .collect::<Vec<_>>()
                    .await;
                    let tweaked = tweak.flip_bit(ctx.role(), triples[0][0].clone());

                    let v = ctx.validator();
                    let m_triples = v.context().upgrade([tweaked]).await.unwrap();
                    let m_ctx = v.context().set_total_records(1);
                    let m_bit = super::convert_bit(m_ctx, RecordId::from(0), &m_triples[0])
                        .await
                        .unwrap();
                    let err = v
                        .validate(m_bit)
                        .await
                        .expect_err("This should fail validation");
                    assert!(matches!(err, Error::MaliciousSecurityCheckFailed));
                })
                .await;
        }
    }
}<|MERGE_RESOLUTION|>--- conflicted
+++ resolved
@@ -28,6 +28,7 @@
 };
 
 use futures::stream::{unfold, Stream, StreamExt};
+use ipa_macros::{step, Step};
 use pin_project::pin_project;
 
 use crate::{
@@ -47,19 +48,6 @@
     },
     seq_join::seq_join,
 };
-<<<<<<< HEAD
-use futures::stream::{unfold, Stream, StreamExt};
-use ipa_macros::{step, Step};
-use pin_project::pin_project;
-use std::{
-    iter::zip,
-    marker::PhantomData,
-    ops::Range,
-    pin::Pin,
-    task::{Context as TaskContext, Poll},
-};
-=======
->>>>>>> d812293f
 
 #[step]
 pub(crate) enum ConvertSharesStep {
