--- conflicted
+++ resolved
@@ -1005,31 +1005,17 @@
         const MAX_BREAKDOWN_KEY: u128 = 3;
         const NUM_MULTI_BITS: u32 = 3;
 
-<<<<<<< HEAD
-        /// empirical value as of Feb 22, 2023.
-        const RECORDS_SENT_SEMI_HONEST_BASELINE_CAP_3: u64 = 19227;
-
-        /// empirical value as of Feb 22, 2023.
-        const RECORDS_SENT_MALICIOUS_BASELINE_CAP_3: u64 = 46908;
-
-        /// empirical value as of Feb 22, 2023.
-        const RECORDS_SENT_SEMI_HONEST_BASELINE_CAP_1: u64 = 13653;
-
-        /// empirical value as of Feb 22, 2023.
-        const RECORDS_SENT_MALICIOUS_BASELINE_CAP_1: u64 = 33669;
-=======
         /// empirical value as of Feb 23, 2023.
-        const RECORDS_SENT_SEMI_HONEST_BASELINE_CAP_3: u64 = 10713;
+        const RECORDS_SENT_SEMI_HONEST_BASELINE_CAP_3: u64 = 19209;
 
         /// empirical value as of Feb 23, 2023.
-        const RECORDS_SENT_MALICIOUS_BASELINE_CAP_3: u64 = 26356;
+        const RECORDS_SENT_MALICIOUS_BASELINE_CAP_3: u64 = 46872;
 
         /// empirical value as of Feb 23, 2023.
-        const RECORDS_SENT_SEMI_HONEST_BASELINE_CAP_1: u64 = 7542;
+        const RECORDS_SENT_SEMI_HONEST_BASELINE_CAP_1: u64 = 13629;
 
         /// empirical value as of Feb 23, 2023.
-        const RECORDS_SENT_MALICIOUS_BASELINE_CAP_1: u64 = 18819;
->>>>>>> 8867a88f
+        const RECORDS_SENT_MALICIOUS_BASELINE_CAP_1: u64 = 33621;
 
         let records: Vec<GenericReportTestInput<Fp32BitPrime, MatchKey, BreakdownKey>> = ipa_test_input!(
             [
