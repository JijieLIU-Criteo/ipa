use crate::helpers::prss::{Participant, SpaceIndex};

use super::{securemul::SecureMul, RecordId, Step};

/// Context used by each helper to perform computation. Currently they need access to shared
/// randomness generator (see `Participant`) and communication trait to send messages to each other.

#[allow(clippy::module_name_repetitions)]
#[derive(Debug)]
pub struct ProtocolContext<'a, G, S: SpaceIndex> {
    participant: &'a Participant<S>,
    pub gateway: &'a G,
}

impl<'a, G, S: Step + SpaceIndex> ProtocolContext<'a, G, S> {
    pub fn new(participant: &'a Participant<S>, gateway: &'a G) -> Self {
        Self {
            participant,
            gateway,
        }
    }

    /// Request multiplication for a given record. This function is intentionally made async
    /// to allow backpressure if infrastructure layer cannot keep up with protocols demand.
    /// In this case, function returns only when multiplication for this record can actually
    /// be processed.
<<<<<<< HEAD
    #[allow(clippy::unused_async)]
=======
    #[allow(clippy::unused_async)] // eventually there will be await b/c of backpressure implementation
>>>>>>> 0ba9cabf
    pub async fn multiply(&'a self, record_id: RecordId, step: S) -> SecureMul<'a, G, S> {
        SecureMul::new(&self.participant[step], self.gateway, step, record_id)
    }
}<|MERGE_RESOLUTION|>--- conflicted
+++ resolved
@@ -24,11 +24,7 @@
     /// to allow backpressure if infrastructure layer cannot keep up with protocols demand.
     /// In this case, function returns only when multiplication for this record can actually
     /// be processed.
-<<<<<<< HEAD
-    #[allow(clippy::unused_async)]
-=======
     #[allow(clippy::unused_async)] // eventually there will be await b/c of backpressure implementation
->>>>>>> 0ba9cabf
     pub async fn multiply(&'a self, record_id: RecordId, step: S) -> SecureMul<'a, G, S> {
         SecureMul::new(&self.participant[step], self.gateway, step, record_id)
     }
