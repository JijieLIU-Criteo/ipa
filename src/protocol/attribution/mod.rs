use crate::error::Error;
use crate::ff::Field;
use crate::protocol::{context::Context, RecordId, Substep};
use crate::repeat64str;
use crate::secret_sharing::{Replicated, SecretSharing};

pub(crate) mod accumulate_credit;
mod credit_capping;

#[derive(Debug, Clone)]
pub struct AttributionInputRow<F: Field> {
    pub is_trigger_bit: Replicated<F>,
    pub helper_bit: Replicated<F>,
    pub breakdown_key: Replicated<F>,
    pub credit: Replicated<F>,
}

pub type AccumulateCreditOutputRow<F> = AttributionInputRow<F>;

pub type CreditCappingInputRow<F> = AccumulateCreditOutputRow<F>;

#[allow(dead_code)]
pub struct CreditCappingOutputRow<F: Field> {
    helper_bit: Replicated<F>,
    breakdown_key: Replicated<F>,
    credit: Replicated<F>,
}

/// Returns `true_value` if `condition` is a share of 1, else `false_value`.
async fn if_else<F, C, S>(
    ctx: C,
    record_id: RecordId,
    condition: &S,
    true_value: &S,
    false_value: &S,
) -> Result<S, Error>
where
    F: Field,
    C: Context<F, Share = S>,
    S: SecretSharing<F>,
{
    // If `condition` is a share of 1 (true), then
    //   = false_value + 1 * (true_value - false_value)
    //   = false_value + true_value - false_value
    //   = true_value
    //
    // If `condition` is a share of 0 (false), then
    //   = false_value + 0 * (true_value - false_value)
    //   = false_value
    Ok(false_value.clone()
        + &ctx
            .multiply(record_id, condition, &(true_value.clone() - false_value))
            .await?)
}

<<<<<<< HEAD
async fn compute_stop_bit<F, C, S>(
    ctx: C,
    record_id: RecordId,
    b_bit: &S,
    sibling_stop_bit: &S,
    first_iteration: bool,
) -> Result<S, Error>
where
    F: Field,
    C: Context<F, Share = S>,
    S: SecretSharing<F>,
{
    // This method computes `b == 1 ? sibling_stop_bit : 0`.
    // Since `sibling_stop_bit` is initialize with 1, we return `b` if this is
    // the first iteration.
    if first_iteration {
        return Ok(b_bit.clone());
    }
    ctx.multiply(record_id, b_bit, sibling_stop_bit).await
}

enum InteractionPatternStep {
    Depth(usize),
}
=======
struct InteractionPatternStep(usize);
>>>>>>> d21c3646

impl Substep for InteractionPatternStep {}

impl AsRef<str> for InteractionPatternStep {
    fn as_ref(&self) -> &str {
        const DEPTH: [&str; 64] = repeat64str!["depth"];
        DEPTH[self.0]
    }
}

impl From<usize> for InteractionPatternStep {
    fn from(v: usize) -> Self {
        Self(v)
    }
}

#[derive(Copy, Clone, Debug, PartialEq, Eq, Hash)]
pub enum AttributionInputRowResharableStep {
    IsTriggerBit,
    HelperBit,
    BreakdownKey,
    Credit,
}

impl Substep for AttributionInputRowResharableStep {}

impl AsRef<str> for AttributionInputRowResharableStep {
    fn as_ref(&self) -> &str {
        match self {
            Self::IsTriggerBit => "is_trigger_bit",
            Self::HelperBit => "helper_bit",
            Self::BreakdownKey => "breakdown_key",
            Self::Credit => "credit",
        }
    }
}

#[cfg(test)]
mod tests {
    use crate::{ff::Field, protocol::attribution::AttributionInputRow, test_fixture::share};
    use rand::{distributions::Standard, prelude::Distribution, rngs::mock::StepRng};
    use std::iter::zip;

    pub const S: u128 = 0;
    pub const T: u128 = 1;
    pub const H: [u128; 2] = [0, 1];
    pub const BD: [u128; 8] = [0, 1, 2, 3, 4, 5, 6, 7];

    /// Takes a vector of 4-element vectors (e.g., `RAW_INPUT`), and create
    /// shares of `AttributionInputRow`.
    // TODO: Implement a `IntoShares` for any struct
    pub fn generate_shared_input<F: Field>(
        input: &[[u128; 5]],
        rng: &mut StepRng,
    ) -> [Vec<AttributionInputRow<F>>; 3]
    where
        Standard: Distribution<F>,
    {
        let num_rows = input.len();
        let mut shares = [
            Vec::with_capacity(num_rows),
            Vec::with_capacity(num_rows),
            Vec::with_capacity(num_rows),
        ];

        for x in input {
            let itb = share(F::from(x[0]), rng);
            let hb = share(F::from(x[1]), rng);
            let bk = share(F::from(x[2]), rng);
            let val = share(F::from(x[3]), rng);
            for (i, ((itb, hb), (bk, val))) in zip(zip(itb, hb), zip(bk, val)).enumerate() {
                shares[i].push(AttributionInputRow {
                    is_trigger_bit: itb,
                    helper_bit: hb,
                    breakdown_key: bk,
                    credit: val,
                });
            }
        }

        assert_eq!(shares[0].len(), shares[1].len());
        assert_eq!(shares[1].len(), shares[2].len());

        shares
    }
}<|MERGE_RESOLUTION|>--- conflicted
+++ resolved
@@ -53,7 +53,6 @@
             .await?)
 }
 
-<<<<<<< HEAD
 async fn compute_stop_bit<F, C, S>(
     ctx: C,
     record_id: RecordId,
@@ -75,12 +74,7 @@
     ctx.multiply(record_id, b_bit, sibling_stop_bit).await
 }
 
-enum InteractionPatternStep {
-    Depth(usize),
-}
-=======
 struct InteractionPatternStep(usize);
->>>>>>> d21c3646
 
 impl Substep for InteractionPatternStep {}
 
