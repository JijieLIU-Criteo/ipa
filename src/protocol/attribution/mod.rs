--- conflicted
+++ resolved
@@ -1,15 +1,3 @@
-<<<<<<< HEAD
-=======
-use futures::future::{try_join, try_join_all};
-
-use crate::error::Error;
-use crate::ff::Field;
-use crate::protocol::{context::Context, RecordId, Substep};
-use crate::repeat64str;
-use crate::secret_sharing::Arithmetic as ArithmeticSecretSharing;
-
-pub(crate) mod accumulate_credit;
->>>>>>> dfc36f55
 pub mod aggregate_credit;
 pub mod credit_capping;
 pub mod input;
@@ -21,8 +9,9 @@
     ff::Field,
     protocol::{context::Context, RecordId, Substep},
     repeat64str,
-    secret_sharing::{Arithmetic as ArithmeticSecretSharing, SecretSharing},
+    secret_sharing::Arithmetic as ArithmeticSecretSharing,
 };
+use futures::future::{try_join, try_join_all};
 
 /// Returns `true_value` if `condition` is a share of 1, else `false_value`.
 async fn if_else<F, C, S>(
