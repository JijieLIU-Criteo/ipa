--- conflicted
+++ resolved
@@ -169,117 +169,6 @@
     Ok(b)
 }
 
-<<<<<<< HEAD
-#[cfg(any(test, feature = "test-fixture"))]
-pub mod input {
-    use crate::ff::{Field, Fp31};
-    use crate::protocol::attribution::{AggregateCreditOutputRow, AttributionInputRow};
-    use crate::secret_sharing::{replicated::semi_honest::AdditiveShare as Replicated, IntoShares};
-    use crate::test_fixture::Reconstruct;
-    use rand::distributions::{Distribution, Standard};
-    use rand::Rng;
-
-    #[derive(Clone, Debug, PartialEq, Eq)]
-    pub struct AttributionTestInput<F>(pub [F; 4]);
-
-    impl<F> IntoShares<AttributionInputRow<F>> for AttributionTestInput<F>
-    where
-        F: Field + IntoShares<Replicated<F>>,
-        Standard: Distribution<F>,
-    {
-        fn share_with<R: Rng>(self, rng: &mut R) -> [AttributionInputRow<F>; 3] {
-            let [a0, a1, a2] = self.0[0].share_with(rng);
-            let [b0, b1, b2] = self.0[1].share_with(rng);
-            let [c0, c1, c2] = self.0[2].share_with(rng);
-            let [d0, d1, d2] = self.0[3].share_with(rng);
-            [
-                AttributionInputRow {
-                    is_trigger_bit: a0,
-                    helper_bit: b0,
-                    breakdown_key: c0,
-                    credit: d0,
-                },
-                AttributionInputRow {
-                    is_trigger_bit: a1,
-                    helper_bit: b1,
-                    breakdown_key: c1,
-                    credit: d1,
-                },
-                AttributionInputRow {
-                    is_trigger_bit: a2,
-                    helper_bit: b2,
-                    breakdown_key: c2,
-                    credit: d2,
-                },
-            ]
-        }
-    }
-
-    impl<F: Field> Reconstruct<AttributionTestInput<F>> for [AttributionInputRow<F>; 3] {
-        fn reconstruct(&self) -> AttributionTestInput<F> {
-            [&self[0], &self[1], &self[2]].reconstruct()
-        }
-    }
-
-    impl<F: Field> Reconstruct<AttributionTestInput<F>> for [&AttributionInputRow<F>; 3] {
-        fn reconstruct(&self) -> AttributionTestInput<F> {
-            let s0 = &self[0];
-            let s1 = &self[1];
-            let s2 = &self[2];
-
-            let is_trigger_bit =
-                (&s0.is_trigger_bit, &s1.is_trigger_bit, &s2.is_trigger_bit).reconstruct();
-
-            let helper_bit = (&s0.helper_bit, &s1.helper_bit, &s2.helper_bit).reconstruct();
-
-            let breakdown_key =
-                (&s0.breakdown_key, &s1.breakdown_key, &s2.breakdown_key).reconstruct();
-            let credit = (&s0.credit, &s1.credit, &s2.credit).reconstruct();
-
-            AttributionTestInput([is_trigger_bit, helper_bit, breakdown_key, credit])
-        }
-    }
-
-    impl<F: Field> Reconstruct<AttributionTestInput<F>> for [AggregateCreditOutputRow<F>; 3] {
-        fn reconstruct(&self) -> AttributionTestInput<F> {
-            [&self[0], &self[1], &self[2]].reconstruct()
-        }
-    }
-
-    impl<F: Field> Reconstruct<AttributionTestInput<F>> for [&AggregateCreditOutputRow<F>; 3] {
-        fn reconstruct(&self) -> AttributionTestInput<F> {
-            let s0 = &self[0];
-            let s1 = &self[1];
-            let s2 = &self[2];
-
-            let breakdown_key =
-                (&s0.breakdown_key, &s1.breakdown_key, &s2.breakdown_key).reconstruct();
-            let credit = (&s0.credit, &s1.credit, &s2.credit).reconstruct();
-
-            AttributionTestInput([breakdown_key, credit, F::ZERO, F::ZERO])
-        }
-    }
-
-    impl From<AttributionTestInput<Fp31>> for [u8; 4] {
-        fn from(v: AttributionTestInput<Fp31>) -> Self {
-            Self::from(&v)
-        }
-    }
-
-    impl From<&AttributionTestInput<Fp31>> for [u8; 4] {
-        fn from(v: &AttributionTestInput<Fp31>) -> Self {
-            [
-                u8::from(v.0[0]),
-                u8::from(v.0[1]),
-                u8::from(v.0[2]),
-                u8::from(v.0[3]),
-            ]
-        }
-    }
-}
-
-=======
->>>>>>> 91831dc7
 #[cfg(all(test, not(feature = "shuttle")))]
 mod tests {
     use crate::accumulation_test_input;
