use super::{AccumulateCreditInputRow, AccumulateCreditOutputRow, AttributionInputRow, IterStep};
use crate::{
    error::BoxError,
    ff::Field,
    protocol::{
        batch::{Batch, RecordIndex},
        context::ProtocolContext,
        RecordId,
    },
    secret_sharing::Replicated,
};
use futures::future::{try_join, try_join_all};

#[derive(Debug, Clone, Copy, PartialEq, Eq, Hash)]
enum Step {
    HelperBitTimesIsTriggerBit,
    BTimesStopBit,
    BTimesSuccessorCredit,
}

impl crate::protocol::Step for Step {}

impl AsRef<str> for Step {
    fn as_ref(&self) -> &str {
        match self {
            Self::HelperBitTimesIsTriggerBit => "helper_bit_times_is_trigger_bit",
            Self::BTimesStopBit => "b_times_stop_bit",
            Self::BTimesSuccessorCredit => "b_times_successor_credit",
        }
    }
}

/// Accumulation step for Oblivious Attribution protocol.
#[allow(dead_code)]
pub struct AccumulateCredit<'a, F> {
    input: &'a Batch<AttributionInputRow<F>>,
}

impl<'a, F: Field> AccumulateCredit<'a, F> {
    #[allow(dead_code)]
    pub fn new(input: &'a Batch<AttributionInputRow<F>>) -> Self {
        Self { input }
    }

    /// The accumulation step operates on a sorted list with O(log N) iterations, where N is the input length.
    /// It is the first step of the Oblivious Attribution protocol, and subsequent steps of all attribution models
    /// (i.e., last touch, equal credit) use an output produced by this step. During each iteration, it accesses each
    /// list element once, establishing a tree-like structure in which, starting from the leaf nodes, each node
    /// accesses and accumulates data of its children. By increasing the distance between the interacting nodes during
    /// each iteration by a factor of two, we ensure that each node only accumulates the value of each successor only once.
    /// <https://github.com/patcg-individual-drafts/ipa/blob/main/IPA-End-to-End.md#oblivious-last-touch-attribution>
    #[allow(dead_code)]
    pub async fn execute(
        &self,
        ctx: ProtocolContext<'_, F>,
    ) -> Result<Batch<AccumulateCreditOutputRow<F>>, BoxError> {
        #[allow(clippy::cast_possible_truncation)]
        let num_rows = self.input.len() as RecordIndex;

        // 1. Create credit and stop_bit vectors
        // These vectors are updated in each iteration to help accumulate values and determine when to stop accumulating.

        let one = Replicated::one(ctx.role());
        let mut stop_bits: Batch<Replicated<F>> = vec![one; num_rows as usize].try_into().unwrap();

        let mut credits: Batch<Replicated<F>> = self
            .input
            .iter()
            .map(|x| x.value)
            .collect::<Vec<_>>()
            .try_into()
            .unwrap();

        // 2. Accumulate (up to 4 multiplications)
        //
        // For each iteration (`log2(input.len())`), we access each node in the
        // list to accumulate values. The accumulation can be optimized to the
        // following arithmetic circuit.
        //
        //   b = current.stop_bit * successor.helper_bit * successor.trigger_bit;
        //   new_credit[current_index] = current.credit + b * successor.credit;
        //   new_stop_bit[current_index] = b * successor.stop_bit;
        //
        // Each list element interacts with exactly one other element in each
        // iteration, and the interaction do not depend on the calculation results
        // of other elements, allowing the algorithm to be executed in parallel.

        let mut iteration_step = IterStep::new("iteration");

        // generate powers of 2 that fit into input len. If num_rows is 15, this will produce [1, 2, 4, 8]
        for step_size in std::iter::successors(Some(1u32), |prev| prev.checked_mul(2))
            .take_while(|&v| v < num_rows)
        {
            let end = num_rows - step_size;
            let mut accumulation_futures = Vec::with_capacity(end as usize);

            let ctx = ctx.narrow(iteration_step.next());
            let mut multiply_step = IterStep::new("multiply");

            // for each input row, create a future to execute secure multiplications
            for i in 0..end {
                let current = AccumulateCreditInputRow {
                    stop_bit: stop_bits[i],
                    credit: credits[i],
                    report: self.input[i],
                };
                let successor = AccumulateCreditInputRow {
                    stop_bit: stop_bits[i + step_size],
                    credit: credits[i + step_size],
                    report: self.input[i + step_size],
                };

                accumulation_futures.push(Self::get_accumulated_credit(
                    ctx.narrow(multiply_step.next()),
                    RecordId::from(0_u32),
                    current,
                    successor,
                    iteration_step.is_first_iteration(),
                ));
            }

            let results = try_join_all(accumulation_futures).await?;

            // accumulate the credit from this iteration into the accumulation vectors
            results
                .into_iter()
                .enumerate()
                .for_each(|(i, (credit, stop_bit))| {
                    credits[i] += credit;
                    stop_bits[i] = stop_bit;
                });
        }

        // drop irrelevant fields and add another supporting field called `aggregation_bit` for the next step
        let output: Batch<AccumulateCreditOutputRow<F>> = self
            .input
            .iter()
            .enumerate()
            .map(|(i, x)| AccumulateCreditOutputRow {
                breakdown_key: x.breakdown_key,
                credit: credits[i],
                aggregation_bit: one,
            })
            .collect::<Vec<_>>()
            .try_into()
            .unwrap();

        // TODO: Append unique breakdown_key values at the end of the output vector for the next step
        // Since we cannot see the actual breakdown key values, we'll append shares of [0..MAX]. Adding u8::MAX
        // number of elements to the output won't be a problem. Adding u32::MAX elements will be 1B + u32::MAX, which
        // exceeds our current assumption of `input.len() < 1B`.

        Ok(output)
    }

    async fn get_accumulated_credit(
        ctx: ProtocolContext<'_, F>,
        record_id: RecordId,
        current: AccumulateCreditInputRow<F>,
        successor: AccumulateCreditInputRow<F>,
        first_iteration: bool,
    ) -> Result<(Replicated<F>, Replicated<F>), BoxError> {
        // For each input row, we execute the accumulation logic in this method
        // `log2(input.len())` times. Each accumulation logic is executed with
        // the unique iteration/row pair sub-context. There are 2~4 multiplications
        // in this accumulation logic, and each is tagged with a unique `RecordID`.

        // first, calculate [successor.helper_bit * successor.trigger_bit]
        let mut b = ctx
            .narrow(&Step::HelperBitTimesIsTriggerBit)
            .multiply(record_id)
            .execute(successor.report.helper_bit, successor.report.is_trigger_bit)
            .await?;

        // since `stop_bits` is initialized with `[1]`s, we only multiply `stop_bit` in the second and later iterations
        if !first_iteration {
            b = ctx
                .narrow(&Step::BTimesStopBit)
<<<<<<< HEAD
                .multiply(record_id)
                .await
=======
                .multiply(RecordId::from(1_u32))
>>>>>>> 24d669b0
                .execute(b, current.stop_bit)
                .await?;
        }

        let credit_future = ctx
            .narrow(&Step::BTimesSuccessorCredit)
            .multiply(record_id)
            .execute(b, successor.credit);

        // for the same reason as calculating [b], we skip the multiplication in the first iteration
        let stop_bit_future = if first_iteration {
            futures::future::Either::Left(futures::future::ok(b))
        } else {
            futures::future::Either::Right(ctx.multiply(record_id).execute(b, successor.stop_bit))
        };

        try_join(credit_future, stop_bit_future).await
    }
}

#[cfg(test)]
mod tests {
    use crate::test_fixture::logging;
    use crate::{
        ff::{Field, Fp31},
        protocol::{attribution::accumulate_credit::AccumulateCredit, batch::Batch},
        protocol::{attribution::AttributionInputRow, QueryId},
        test_fixture::{make_contexts, make_world, share, validate_and_reconstruct},
    };
    use rand::rngs::mock::StepRng;
    use tokio::try_join;

    fn generate_shared_input(
        input: &[[u128; 4]],
        rng: &mut StepRng,
    ) -> [Batch<AttributionInputRow<Fp31>>; 3] {
        let num_rows = input.len();
        let mut shares = [
            Vec::with_capacity(num_rows),
            Vec::with_capacity(num_rows),
            Vec::with_capacity(num_rows),
        ];

        for x in input {
            let (h0, (h1, h2)): (Vec<_>, (Vec<_>, Vec<_>)) = x
                .iter()
                .map(|y| {
                    let ss = share(Fp31::from(*y), rng);
                    (ss[0], (ss[1], ss[2]))
                })
                .unzip();
            shares[0].push(AttributionInputRow {
                is_trigger_bit: h0[0],
                helper_bit: h0[1],
                breakdown_key: h0[2],
                value: h0[3],
            });
            shares[1].push(AttributionInputRow {
                is_trigger_bit: h1[0],
                helper_bit: h1[1],
                breakdown_key: h1[2],
                value: h1[3],
            });
            shares[2].push(AttributionInputRow {
                is_trigger_bit: h2[0],
                helper_bit: h2[1],
                breakdown_key: h2[2],
                value: h2[3],
            });
        }

        assert_eq!(shares[0].len(), shares[1].len());
        assert_eq!(shares[1].len(), shares[2].len());

        [
            Batch::try_from(shares[0].clone()).unwrap(),
            Batch::try_from(shares[1].clone()).unwrap(),
            Batch::try_from(shares[2].clone()).unwrap(),
        ]
    }

    #[tokio::test]
    pub async fn accumulate() {
        logging::setup();

        let world = make_world(QueryId);
        let context = make_contexts::<Fp31>(&world);
        let mut rng = StepRng::new(100, 1);

        let raw_input: [[u128; 4]; 9] = [
            // [is_trigger, helper_bit, breakdown_key, credit]
            [0, 0, 3, 0],
            [0, 1, 4, 0],
            [1, 1, 0, 10],
            [1, 1, 0, 2],
            [1, 1, 0, 1],
            [1, 1, 0, 5],
            [1, 1, 0, 1],
            [0, 0, 1, 0],
            [1, 0, 0, 10],
        ];

        let shares = generate_shared_input(&raw_input, &mut rng);

        // Accumulation Step (last touch):
        // Iter 0 credits          [0,  0, 10,  2,  1,  5,  1,  0, 10]
        // Stop bits               [1,  1,  1,  1,  1 , 1,  1,  1,  1]
        // Iter 1 (step_size = 1)  [0, 10, 12,  3,  6,  6,  1,  0, 10]
        // Stop bits               [0,  1,  1,  1,  1,  1,  0,  0,  0]
        // Iter 2 (step_size = 2)  [0, 13, 18,  9,  7,  6,  1,  0, 10]
        // Stop bits               [0,  1,  1,  1,  0,  0,  0,  0,  0]
        // Iter 3 (step_size = 4)  [0, 19, 19,  9,  7,  6,  1,  0, 10]
        // Stop bits               [0,  0,  0,  0,  0,  0,  0,  0,  0]
        // Iter 4 (step_size = 8)  [0, 19, 19,  9,  7,  6,  1,  0, 10]

        let expected_credit_output = vec![0_u128, 19, 19, 9, 7, 6, 1, 0, 10];

        let acc0 = AccumulateCredit::new(&shares[0]);
        let acc1 = AccumulateCredit::new(&shares[1]);
        let acc2 = AccumulateCredit::new(&shares[2]);

        let [c0, c1, c2] = context;
        let h0_future = acc0.execute(c0);
        let h1_future = acc1.execute(c1);
        let h2_future = acc2.execute(c2);

        let result = try_join!(h0_future, h1_future, h2_future).unwrap();

        assert_eq!(result.0.len(), raw_input.len());
        assert_eq!(result.1.len(), raw_input.len());
        assert_eq!(result.2.len(), raw_input.len());

        (0..(result.0.len())).for_each(|i| {
            let v = validate_and_reconstruct((
                result.0[i].credit,
                result.1[i].credit,
                result.2[i].credit,
            ));
            assert_eq!(v.as_u128(), expected_credit_output[i]);
        });
    }
}<|MERGE_RESOLUTION|>--- conflicted
+++ resolved
@@ -176,12 +176,7 @@
         if !first_iteration {
             b = ctx
                 .narrow(&Step::BTimesStopBit)
-<<<<<<< HEAD
                 .multiply(record_id)
-                .await
-=======
-                .multiply(RecordId::from(1_u32))
->>>>>>> 24d669b0
                 .execute(b, current.stop_bit)
                 .await?;
         }
