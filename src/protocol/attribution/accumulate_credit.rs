use super::{
    AccumulateCreditOutputRow, AttributionInputRow, InteractionPatternInputRow,
    InteractionPatternStep,
};

use crate::helpers::Role;
use crate::protocol::attribution::AttributionInputRowResharableStep::{
    BreakdownKey, Credit, HelperBit, IsTriggerBit,
};
use crate::protocol::context::SemiHonestContext;
use crate::protocol::mul::SecureMul;
use crate::protocol::sort::reshare_objects::Resharable;

use crate::{
    error::Error,
    ff::Field,
    protocol::{
        batch::{Batch, RecordIndex},
        context::Context,
        RecordId,
    },
    secret_sharing::Replicated,
};
use async_trait::async_trait;
use futures::future::{try_join, try_join_all};
use std::iter::repeat;

#[derive(Debug, Clone, Copy, PartialEq, Eq, Hash)]
enum Step {
    HelperBitTimesIsTriggerBit,
    BTimesCurrentStopBit,
    BTimesSuccessorCredit,
    BTimesSuccessorStopBit,
}

impl crate::protocol::Substep for Step {}

impl AsRef<str> for Step {
    fn as_ref(&self) -> &str {
        match self {
            Self::HelperBitTimesIsTriggerBit => "helper_bit_times_is_trigger_bit",
            Self::BTimesCurrentStopBit => "b_times_current_stop_bit",
            Self::BTimesSuccessorCredit => "b_times_successor_credit",
            Self::BTimesSuccessorStopBit => "b_times_successor_stop_bit",
        }
    }
}

#[async_trait]
impl<F: Field> Resharable<F> for AttributionInputRow<F> {
    type Share = Replicated<F>;

    async fn reshare<C>(&self, ctx: C, record_id: RecordId, to_helper: Role) -> Result<Self, Error>
    where
        C: Context<F, Share = <Self as Resharable<F>>::Share> + Send,
    {
        let f_trigger_bit =
            ctx.narrow(&IsTriggerBit)
                .reshare(&self.is_trigger_bit, record_id, to_helper);
        let f_helper_bit = ctx
            .narrow(&HelperBit)
            .reshare(&self.helper_bit, record_id, to_helper);
        let f_breakdown_key =
            ctx.narrow(&BreakdownKey)
                .reshare(&self.breakdown_key, record_id, to_helper);
        let f_value = ctx
            .narrow(&Credit)
            .reshare(&self.credit, record_id, to_helper);

        let mut outputs =
            try_join_all([f_trigger_bit, f_helper_bit, f_breakdown_key, f_value]).await?;

        Ok(AttributionInputRow {
            is_trigger_bit: outputs.remove(0),
            helper_bit: outputs.remove(0),
            breakdown_key: outputs.remove(0),
            credit: outputs.remove(0),
        })
    }
}

/// The accumulation step operates on a sorted list with O(log N) iterations, where N is the input length.
/// It is the first step of the Oblivious Attribution protocol, and subsequent steps of all attribution models
/// (i.e., last touch, equal credit) use an output produced by this step. During each iteration, it accesses each
/// list element once, establishing a tree-like structure in which, starting from the leaf nodes, each node
/// accesses and accumulates data of its children. By increasing the distance between the interacting nodes during
/// each iteration by a factor of two, we ensure that each node only accumulates the value of each successor only once.
/// <https://github.com/patcg-individual-drafts/ipa/blob/main/IPA-End-to-End.md#oblivious-last-touch-attribution>
#[allow(dead_code)]
pub async fn accumulate_credit<F: Field>(
    ctx: SemiHonestContext<'_, F>,
    input: &Batch<AttributionInputRow<F>>,
) -> Result<Batch<AccumulateCreditOutputRow<F>>, Error> {
    let num_rows: RecordIndex = input.len().try_into().unwrap();

    // 1. Create stop_bit vector.
    // These vector is updated in each iteration to help accumulate values
    // and determine when to stop accumulating.

    let one = Replicated::one(ctx.role());
    let mut stop_bits: Batch<Replicated<F>> = repeat(one.clone())
        .take(usize::try_from(num_rows).unwrap())
        .collect::<Vec<_>>()
        .try_into()
        .unwrap();

    let mut credits: Batch<Replicated<F>> = input
        .iter()
        .map(|x| x.credit.clone())
        .collect::<Vec<_>>()
        .try_into()
        .unwrap();

    // 2. Accumulate (up to 4 multiplications)
    //
    // For each iteration (`log2(input.len())`), we access each node in the
    // list to accumulate values. The accumulation can be optimized to the
    // following arithmetic circuit.
    //
    //   b = current.stop_bit * successor.helper_bit * successor.trigger_bit;
    //   new_credit[current_index] = current.credit + b * successor.credit;
    //   new_stop_bit[current_index] = b * successor.stop_bit;
    //
    // Each list element interacts with exactly one other element in each
    // iteration, and the interaction do not depend on the calculation results
    // of other elements, allowing the algorithm to be executed in parallel.

    // generate powers of 2 that fit into input len. If num_rows is 15, this will produce [1, 2, 4, 8]
    for (depth, step_size) in std::iter::successors(Some(1u32), |prev| prev.checked_mul(2))
        .take_while(|&v| v < num_rows)
        .enumerate()
    {
        let end = num_rows - step_size;
        let mut accumulation_futures = Vec::with_capacity(end as usize);

        let c = ctx.narrow(&InteractionPatternStep::Depth(depth));

        // for each input row, create a future to execute secure multiplications
        for i in 0..end {
            // TODO - see if making so many copies can be reduced
            let current = InteractionPatternInputRow {
                is_trigger_bit: input[i].is_trigger_bit.clone(),
                helper_bit: input[i].helper_bit.clone(),
                stop_bit: stop_bits[i].clone(),
                interaction_value: credits[i].clone(),
            };
            let successor = InteractionPatternInputRow {
                is_trigger_bit: input[i + step_size].is_trigger_bit.clone(),
                helper_bit: input[i + step_size].helper_bit.clone(),
                stop_bit: stop_bits[i + step_size].clone(),
                interaction_value: credits[i + step_size].clone(),
            };

            accumulation_futures.push(accumulate_credit_interaction_pattern(
                c.clone(),
                RecordId::from(i),
                current,
                successor,
                depth == 0,
            ));
        }

        let results = try_join_all(accumulation_futures).await?;

        // accumulate the credit from this iteration into the accumulation vectors
        results
            .into_iter()
            .enumerate()
            .for_each(|(i, (credit, stop_bit))| {
                credits[i] = &credits[i] + &credit;
                stop_bits[i] = stop_bit;
            });
    }

    let output: Batch<AccumulateCreditOutputRow<F>> = input
        .iter()
        .enumerate()
        .map(|(i, x)| AccumulateCreditOutputRow {
            is_trigger_bit: x.is_trigger_bit.clone(),
            helper_bit: x.helper_bit.clone(),
            breakdown_key: x.breakdown_key.clone(),
            credit: credits[i].clone(),
        })
        .collect::<Vec<_>>()
        .try_into()
        .unwrap();

    // TODO: Append unique breakdown_key values at the end of the output vector for the next step
    // Since we cannot see the actual breakdown key values, we'll append shares of [0..MAX]. Adding u8::MAX
    // number of elements to the output won't be a problem. Adding u32::MAX elements will be 1B + u32::MAX, which
    // exceeds our current assumption of `input.len() < 1B`.

    Ok(output)
}

async fn accumulate_credit_interaction_pattern<F: Field>(
    ctx: SemiHonestContext<'_, F>,
    record_id: RecordId,
    current: InteractionPatternInputRow<F>,
    successor: InteractionPatternInputRow<F>,
    first_iteration: bool,
) -> Result<(Replicated<F>, Replicated<F>), Error> {
    // For each input row, we execute the accumulation logic in this method
    // `log2(input.len())` times. Each accumulation logic is executed with
    // the unique iteration/row pair sub-context. There are 2~4 multiplications
    // in this accumulation logic, and each is tagged with a unique `RecordID`.

    // first, calculate [successor.helper_bit * successor.trigger_bit]
    let mut b = ctx
        .narrow(&Step::HelperBitTimesIsTriggerBit)
        .multiply(record_id, &successor.helper_bit, &successor.is_trigger_bit)
        .await?;

    // since `stop_bits` is initialized with `[1]`s, we only multiply `stop_bit` in the second and later iterations
    if !first_iteration {
        b = ctx
            .narrow(&Step::BTimesCurrentStopBit)
            .multiply(record_id, &b, &current.stop_bit)
            .await?;
    }

    let credit_future = ctx.narrow(&Step::BTimesSuccessorCredit).multiply(
        record_id,
        &b,
        &successor.interaction_value,
    );

    // for the same reason as calculating [b], we skip the multiplication in the first iteration
    let stop_bit_future = if first_iteration {
        futures::future::Either::Left(futures::future::ok(b.clone()))
    } else {
        futures::future::Either::Right(ctx.narrow(&Step::BTimesSuccessorStopBit).multiply(
            record_id,
            &b,
            &successor.stop_bit,
        ))
    };

    try_join(credit_future, stop_bit_future).await
}

#[cfg(all(test, not(feature = "shuttle")))]
mod tests {
    use super::super::tests::generate_shared_input;
    use crate::rand::{thread_rng, Rng};
    use crate::test_fixture::IntoShares;
    use crate::{
        ff::{Field, Fp31},
        helpers::Role,
        protocol::{
            attribution::accumulate_credit::accumulate_credit, attribution::AttributionInputRow,
            sort::reshare_objects::Resharable, QueryId, RecordId,
        },
        test_fixture::{Reconstruct, Runner, TestWorld},
    };
<<<<<<< HEAD
    use rand::rngs::mock::StepRng;
    use tokio::try_join;
=======
    use rand::distributions::Standard;
    use rand::prelude::Distribution;
>>>>>>> 927d45ec

    const S: u128 = 0;
    const T: u128 = 1;
    const H: [u128; 2] = [0, 1];
    const BD: [u128; 8] = [0, 1, 2, 3, 4, 5, 6, 7];

    #[derive(Clone, Copy)]
    struct AttributionTestInput<F>([F; 4]);

    impl<F> IntoShares<AttributionInputRow<F>> for AttributionTestInput<F>
    where
        F: Field,
        Standard: Distribution<F>,
    {
        fn share_with<R: Rng>(self, rng: &mut R) -> [AttributionInputRow<F>; 3] {
            let [a0, a1, a2] = self.0[0].share_with(rng);
            let [b0, b1, b2] = self.0[1].share_with(rng);
            let [c0, c1, c2] = self.0[2].share_with(rng);
            let [d0, d1, d2] = self.0[3].share_with(rng);
            [
                AttributionInputRow {
                    is_trigger_bit: a0,
                    helper_bit: b0,
                    breakdown_key: c0,
                    credit: d0,
                },
                AttributionInputRow {
                    is_trigger_bit: a1,
                    helper_bit: b1,
                    breakdown_key: c1,
                    credit: d1,
                },
                AttributionInputRow {
                    is_trigger_bit: a2,
                    helper_bit: b2,
                    breakdown_key: c2,
                    credit: d2,
                },
            ]
        }
    }

    #[tokio::test]
    pub async fn accumulate() {
        const TEST_CASE: &[[u128; 5]; 19] = &[
            // Each row array contains five elements. The first four elements
            // represents either a source or trigger event sent from a report
            // collector. Those four elements are:
            //
            // `is_trigger_bit`, `helper_bit`, `breakdown_key`, `credit`
            //
            // The last element in each row array represents a value expected
            // from running this protocol. For the `accumulation_credit`
            // protocol, they are the accumulated values using "last touch"
            // attribution model.

            // match key 1
            [S, H[0], BD[3], 0, 0],
            // match key 2
            [S, H[0], BD[4], 0, 0],
            [S, H[1], BD[4], 0, 19],
            [T, H[1], BD[0], 10, 19],
            [T, H[1], BD[0], 2, 9],
            [T, H[1], BD[0], 1, 7],
            [T, H[1], BD[0], 5, 6],
            [T, H[1], BD[0], 1, 1],
            // match key 3
            [S, H[0], BD[1], 0, 0],
            // match key 4
            [T, H[0], BD[0], 10, 10],
            // match key 5
            [S, H[0], BD[2], 0, 15],
            [T, H[1], BD[0], 3, 15],
            [T, H[1], BD[0], 12, 12],
            [S, H[1], BD[2], 0, 0],
            [S, H[1], BD[2], 0, 10],
            [T, H[1], BD[0], 6, 10],
            [T, H[1], BD[0], 4, 4],
            [S, H[1], BD[5], 0, 6],
            [T, H[1], BD[5], 6, 6],
        ];
        let expected = TEST_CASE.iter().map(|t| t[4]).collect::<Vec<_>>();

<<<<<<< HEAD
        let world = TestWorld::new(QueryId);
        let context = world.contexts::<Fp31>();
        let mut rng = StepRng::new(100, 1);

        let shares = generate_shared_input(TEST_CASE, &mut rng);

        let [c0, c1, c2] = context;
        let [s0, s1, s2] = shares;
=======
        let input = TEST_CASE.map(|x| {
            AttributionTestInput([
                Fp31::from(x[0]),
                Fp31::from(x[1]),
                Fp31::from(x[2]),
                Fp31::from(x[3]),
            ])
        });
>>>>>>> 927d45ec

        let world = TestWorld::new(QueryId);
        let result = world
            .semi_honest(input, |ctx, input| async move {
                accumulate_credit(ctx, &input.try_into().unwrap())
                    .await
                    .unwrap()
            })
            .await;

        assert_eq!(result[0].len(), TEST_CASE.len());
        assert_eq!(result[1].len(), TEST_CASE.len());
        assert_eq!(result[2].len(), TEST_CASE.len());

        for (i, expected) in expected.iter().enumerate() {
            let v = (
                &result[0][i].credit,
                &result[1][i].credit,
                &result[2][i].credit,
            )
                .reconstruct();
            assert_eq!(v.as_u128(), *expected);
        }
    }

    #[tokio::test]
    pub async fn test_reshare() {
        let mut rng = thread_rng();
        let secret: [Fp31; 4] = [(); 4].map(|_| rng.gen::<Fp31>());

        let world = TestWorld::new(QueryId);

        for &role in Role::all() {
            let new_shares = world
                .semi_honest(
                    AttributionTestInput(secret),
                    |ctx, share: AttributionInputRow<Fp31>| async move {
                        share.reshare(ctx, RecordId::from(0), role).await.unwrap()
                    },
                )
                .await;
            assert_eq!(secret, new_shares.reconstruct());
        }
    }
}<|MERGE_RESOLUTION|>--- conflicted
+++ resolved
@@ -241,7 +241,6 @@
 
 #[cfg(all(test, not(feature = "shuttle")))]
 mod tests {
-    use super::super::tests::generate_shared_input;
     use crate::rand::{thread_rng, Rng};
     use crate::test_fixture::IntoShares;
     use crate::{
@@ -253,13 +252,8 @@
         },
         test_fixture::{Reconstruct, Runner, TestWorld},
     };
-<<<<<<< HEAD
-    use rand::rngs::mock::StepRng;
-    use tokio::try_join;
-=======
     use rand::distributions::Standard;
     use rand::prelude::Distribution;
->>>>>>> 927d45ec
 
     const S: u128 = 0;
     const T: u128 = 1;
@@ -343,16 +337,6 @@
         ];
         let expected = TEST_CASE.iter().map(|t| t[4]).collect::<Vec<_>>();
 
-<<<<<<< HEAD
-        let world = TestWorld::new(QueryId);
-        let context = world.contexts::<Fp31>();
-        let mut rng = StepRng::new(100, 1);
-
-        let shares = generate_shared_input(TEST_CASE, &mut rng);
-
-        let [c0, c1, c2] = context;
-        let [s0, s1, s2] = shares;
-=======
         let input = TEST_CASE.map(|x| {
             AttributionTestInput([
                 Fp31::from(x[0]),
@@ -361,7 +345,6 @@
                 Fp31::from(x[3]),
             ])
         });
->>>>>>> 927d45ec
 
         let world = TestWorld::new(QueryId);
         let result = world
