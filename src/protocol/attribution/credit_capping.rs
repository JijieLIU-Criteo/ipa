use std::iter::{repeat, zip};

use futures::{
    stream::{iter, once},
    StreamExt, TryStreamExt,
};
use ipa_macros::step;
use strum::AsRefStr;

use super::{do_the_binary_tree_thing, input::CreditCappingInputRow, prefix_or_binary_tree_style};
use crate::{
    error::Error,
    ff::{Field, PrimeField},
    protocol::{
        basics::{if_else, SecureMul},
        boolean::{greater_than_constant, random_bits_generator::RandomBitsGenerator},
        context::{Context, UpgradedContext},
        BasicProtocols, RecordId,
    },
    secret_sharing::Linear as LinearSecretSharing,
    seq_join::seq_join,
};
<<<<<<< HEAD
use futures::{
    stream::{iter, once},
    StreamExt, TryStreamExt,
};
use ipa_macros::{step, Step};
use std::iter::{repeat, zip};
=======
>>>>>>> d812293f

/// User-level credit capping protocol.
///
/// ## Errors
/// Fails if the multiplication protocol fails, or if the `cap` is larger than
/// 1/2 of the prime number.
#[tracing::instrument(name = "user_capping", skip_all)]
pub async fn credit_capping<F, C, S>(
    ctx: C,
    input: &[CreditCappingInputRow<F, S>],
    cap: u32,
) -> Result<Vec<S>, Error>
where
    F: PrimeField,
    C: UpgradedContext<F, Share = S>,
    S: LinearSecretSharing<F> + BasicProtocols<C, F>,
{
    if cap == 1 {
        return Ok(credit_capping_max_one(ctx, input)
            .await?
            .collect::<Vec<_>>());
    }
    let input_len = input.len();

    if (u128::from(cap) * 2) >= F::PRIME.into() {
        return Err(crate::error::Error::InvalidQueryParameter(format!(
            "The cap {cap} must be less than 1/2 of the prime modulus to make overflow detectable, and propagable."
        )));
    }

    //
    // Step 1. Initialize a local vector for the capping computation.
    //
    // * `original_credits` will have credit values of only source events
    //
    let original_credits = mask_source_credits(input, ctx.set_total_records(input_len)).await?;

    //
    // Step 2. Cap each report's value to `cap`
    //
    // Returns a vector of report values that are capped at `cap`. The cap is known to be
    // less than 1/2 of the prime number used for the field.
    //
    // This initial capping step is applied to each report value individually, rather than
    // to the prefixed sum of matching report values in the later steps. This is required to
    // detect a possible overflow in the `credit_prefix_sum` step, which leads to an individual's
    // contribution to exceed the cap. (issue #520)
    //
    // This step ensures that the prefixed summed report values computed in `credit_prefix_sum`
    // step will have at least one row with a value that is larger than the cap and less than
    // the prime number, if overflows were to happen.
    //
    // For example, if the prime number is 31 and the cap is 15, then the reversed prefixed sum
    // of [].., 15, 15, 15] will be [..., 15, 30, 15]. Then `is_credit_larger_than_cap` step will
    // catch that the second to last row is larger than the cap.
    //
    // This step alone does not prevent the overflow from happening, but if we compute the
    // reversed prefix-OR of the `is_credit_larger_than_cap` step, then we can apply the cap to
    // all rows that precede the most recent row with a value larger than the cap.
    //
    let capped_credits = report_level_capping(ctx.clone(), &original_credits, cap).await?;

    //
    // Step 3. Compute user-level reversed prefix-sums
    //
    let prefix_summed_credits =
        credit_prefix_sum(ctx.clone(), input, capped_credits.iter()).await?;

    //
    // Step 4. Compute `prefix_summed_credits` >? `cap`
    //
    // `exceeds_cap_bits` = 1 if `prefix_summed_credits` > `cap`
    //
    let exceeds_cap_bits =
        is_credit_larger_than_cap(ctx.clone(), &prefix_summed_credits, cap).await?;

    //
    // Step 5. Compute the reversed prefix-OR of `exceeds_cap_bits`
    //
    //
    // This step ensures that once the comparison "credit > cap" is true, then the true value
    // will be propagated to all the rows that precede the row with the true value. The next
    // step `compute_final_credits` will then check these bits and set the credit to zero.
    //
    let prefix_or_exceeds_cap_bits =
        propagate_overflow_detection(ctx.clone(), input, exceeds_cap_bits).await?;

    //
    // Step 6. Compute user-level capped credits.
    //
    // This protocol caps the user-level credits from the oldest report to the newest report,
    // meaning that older reports will be capped if the user's contribution has already exceeded
    // the cap. We can change the logic to do the opposite, i.e. cap the newest reports first, by
    // reversing the order of the input.
    //
    compute_final_credits(
        ctx,
        input,
        &prefix_summed_credits,
        &prefix_or_exceeds_cap_bits,
        &capped_credits,
        cap,
    )
    .await
}

///
/// User-level credit capping protocol that is run when `PER_USER_CAP == 1`
///
/// In this mode, `trigger_value` is completely ignored. Each trigger event counts as just one.
///
/// Since each user can *at most* contribute just one, if there are multiple attributed conversions
/// from the same `match key`, we need some way of deciding which one to keep. This current implementation
/// only keeps the *last attributed conversion*.
/// This is implemented by virtue of computing a prefix-OR of all of the attributed conversions from
/// a given `match-key`, starting at each row.
/// In the final step, each row is compared with the prefix-OR of the following row. If the following row
/// is from the same `match-key`, and the prefix-OR indicates that there is *at least one* attributed conversion
/// in the following rows, then the contribution is "capped", which in this context means set to zero.
/// In this way, only the final attributed conversion will not be "capped".
async fn credit_capping_max_one<F, C, S>(
    ctx: C,
    input: &[CreditCappingInputRow<F, S>],
) -> Result<impl Iterator<Item = S> + '_, Error>
where
    F: Field,
    C: Context,
    S: LinearSecretSharing<F> + BasicProtocols<C, F>,
{
    let input_len = input.len();

    let uncapped_credits = mask_source_credits(input, ctx.set_total_records(input_len)).await?;

    let helper_bits = input
        .iter()
        .skip(1)
        .map(|x| x.helper_bit.clone())
        .collect::<Vec<_>>();

    let prefix_ors =
        prefix_or_binary_tree_style(ctx.clone(), &helper_bits[1..], &uncapped_credits[1..], true)
            .await?;

    let prefix_or_times_helper_bit_ctx = ctx
        .narrow(&Step::PrefixOrTimesHelperBit)
        .set_total_records(input.len() - 1);
    let ever_any_subsequent_credit = ctx
        .try_join(prefix_ors.iter().zip(helper_bits.iter()).enumerate().map(
            |(i, (prefix_or, helper_bit))| {
                let record_id = RecordId::from(i);
                let c = prefix_or_times_helper_bit_ctx.clone();
                async move { prefix_or.multiply(helper_bit, c, record_id).await }
            },
        ))
        .await?;

    let potentially_cap_ctx = ctx
        .narrow(&Step::IfCurrentExceedsCapOrElse)
        .set_total_records(input.len() - 1);
    let capped_credits = ctx
        .try_join(
            uncapped_credits
                .iter()
                .zip(ever_any_subsequent_credit.iter())
                .enumerate()
                .map(|(i, (uncapped_credit, any_subsequent_credit))| {
                    let record_id = RecordId::from(i);
                    let c = potentially_cap_ctx.clone();
                    let one = S::share_known_value(&c, F::ONE);
                    async move {
                        uncapped_credit
                            .multiply(&(one - any_subsequent_credit), c, record_id)
                            .await
                    }
                }),
        )
        .await?;

    // Because the capping process produces fewer rows than the full list,
    // we use the uncapped values for the remainder.
    // This is safe because these rows cannot exceed the cap.
    let capped_count = capped_credits.len();
    Ok(capped_credits
        .into_iter()
        .chain(uncapped_credits.into_iter().skip(capped_count)))
}

async fn mask_source_credits<F, C, T>(
    input: &[CreditCappingInputRow<F, T>],
    ctx: C,
) -> Result<Vec<T>, Error>
where
    F: Field,
    C: Context,
    T: LinearSecretSharing<F> + BasicProtocols<C, F>,
{
    ctx.try_join(
        input
            .iter()
            .zip(zip(
                repeat(ctx.narrow(&Step::MaskSourceCredits)),
                repeat(T::share_known_value(&ctx, F::ONE)),
            ))
            .enumerate()
            .map(|(i, (x, (ctx, one)))| async move {
                x.trigger_value
                    .multiply(&(one - &x.is_trigger_report), ctx, RecordId::from(i))
                    .await
            }),
    )
    .await
}

async fn report_level_capping<F, C, S>(
    ctx: C,
    original_credits: &[S],
    cap: u32,
) -> Result<Vec<S>, Error>
where
    F: PrimeField,
    C: UpgradedContext<F, Share = S>,
    S: LinearSecretSharing<F> + BasicProtocols<C, F>,
{
    let share_of_cap = S::share_known_value(&ctx, F::truncate_from(cap));
    let cap_ref = &share_of_cap;
    let exceeds_cap_bits =
        is_credit_larger_than_cap(ctx.narrow(&Step::ReportLevelCapping), original_credits, cap)
            .await?;

    let if_else_ctx = ctx
        .narrow(&Step::IfReportCreditExceedsCapOrElse)
        .set_total_records(original_credits.len());

    ctx.try_join(zip(original_credits, exceeds_cap_bits.iter()).enumerate().map(
        |(i, (original_credit, exceeds_cap_bit))| {
            let record_id = RecordId::from(i);
            let c = if_else_ctx.clone();
            async move { if_else(c, record_id, exceeds_cap_bit, cap_ref, original_credit).await }
        },
    ))
    .await
}

async fn credit_prefix_sum<'a, F, C, T, I>(
    ctx: C,
    input: &[CreditCappingInputRow<F, T>],
    original_credits: I,
) -> Result<Vec<T>, Error>
where
    F: Field,
    C: Context,
    T: LinearSecretSharing<F> + SecureMul<C> + 'a,
    I: Iterator<Item = &'a T>,
{
    let helper_bits = input
        .iter()
        .skip(1)
        .map(|x| x.helper_bit.clone())
        .collect::<Vec<_>>();

    let mut credits = original_credits.cloned().collect::<Vec<_>>();

    do_the_binary_tree_thing(ctx, helper_bits, &mut credits).await?;

    Ok(credits)
}

async fn is_credit_larger_than_cap<F, C, S>(
    ctx: C,
    prefix_summed_credits: &[S],
    cap: u32,
) -> Result<Vec<S>, Error>
where
    F: PrimeField,
    C: UpgradedContext<F, Share = S>,
    S: LinearSecretSharing<F> + BasicProtocols<C, F>,
{
    let ctx_ref = &ctx;
    let ctx = ctx.set_total_records(prefix_summed_credits.len());
    let random_bits_generator =
        RandomBitsGenerator::new(ctx.narrow(&Step::RandomBitsForComparison));
    let rbg = &random_bits_generator;

    ctx_ref
        .try_join(
            prefix_summed_credits
                .iter()
                .zip(zip(repeat(ctx), repeat(cap)))
                .enumerate()
                .map(|(i, (credit, (ctx, cap)))| {
                    greater_than_constant(
                        ctx.narrow(&Step::IsCapLessThanCurrentContribution),
                        RecordId::from(i),
                        rbg,
                        credit,
                        cap.into(),
                    )
                }),
        )
        .await
}

async fn propagate_overflow_detection<F, C, T>(
    ctx: C,
    input: &[CreditCappingInputRow<F, T>],
    exceeds_cap_bits: Vec<T>,
) -> Result<Vec<T>, Error>
where
    F: PrimeField,
    C: UpgradedContext<F>,
    T: LinearSecretSharing<F> + BasicProtocols<C, F>,
{
    let helper_bits = input
        .iter()
        .map(|x| x.helper_bit.clone())
        .collect::<Vec<_>>();

    prefix_or_binary_tree_style(
        ctx.narrow(&Step::PrefixOrCompareBits),
        &helper_bits[1..],
        &exceeds_cap_bits,
        false,
    )
    .await
}

async fn compute_final_credits<F, C, T>(
    ctx: C,
    input: &[CreditCappingInputRow<F, T>],
    prefix_summed_credits: &[T],
    exceeds_cap_bits: &[T],
    original_credits: &[T],
    cap: u32,
) -> Result<Vec<T>, Error>
where
    F: Field,
    C: Context,
    T: LinearSecretSharing<F> + BasicProtocols<C, F>,
{
    let num_rows = input.len();
    let cap_share = T::share_known_value(&ctx, F::try_from(cap.into()).unwrap());
    let cap = &cap_share;

    // This method implements the logic below:
    //
    //   if current_credit_exceeds_cap {
    //     if next_event_has_same_match_key {
    //       if next_credit_exceeds_cap {
    //         0
    //       } else {
    //         cap - next_prefix_summed_credit
    //       }
    //     } else {
    //       cap
    //     }
    //   } else {
    //     current_credit
    //   }

    let capped = zip(
        repeat(ctx.set_total_records(num_rows - 1)).enumerate(),
        zip(
            zip(
                // Take the original credit at the current line
                // and the prefix-summed credit at the next line.
                zip(original_credits, &prefix_summed_credits[1..]),
                // Then the exceeds cap bits on both lines.
                exceeds_cap_bits.windows(2),
            ),
            // Get the helper bit from the next line.
            input[1..].iter().map(|i| &i.helper_bit),
        ),
    )
    .map(
        |(
            (i, ctx),
            (
                ((original_credit, next_prefix_summed_credit), exceeds_cap),
                next_event_has_same_match_key,
            ),
        )| async move {
            let record_id = RecordId::from(i);
            let current_prefix_summed_credit_exceeds_cap = &exceeds_cap[0];
            let next_credit_exceeds_cap = &exceeds_cap[1];

            let remaining_budget = if_else(
                ctx.narrow(&Step::IfNextEventHasSameMatchKeyOrElse),
                record_id,
                next_event_has_same_match_key,
                &if_else(
                    ctx.narrow(&Step::IfNextExceedsCapOrElse),
                    record_id,
                    next_credit_exceeds_cap,
                    &T::ZERO,
                    &(cap.clone() - next_prefix_summed_credit),
                )
                .await?,
                cap,
            )
            .await?;

            let capped_credit = if_else(
                ctx.narrow(&Step::IfCurrentExceedsCapOrElse),
                record_id,
                current_prefix_summed_credit_exceeds_cap,
                &remaining_budget,
                original_credit,
            )
            .await?;

            Ok::<_, Error>(capped_credit)
        },
    );

    let last = original_credits.last().ok_or(Error::Internal).cloned();

    seq_join(ctx.active_work(), iter(capped))
        .chain(once(async { last }))
        .try_collect()
        .await
}

#[step]
pub(crate) enum Step {
    MaskSourceCredits,
    ReportLevelCapping,
    IfReportCreditExceedsCapOrElse,
    RandomBitsForComparison,
    IsCapLessThanCurrentContribution,
    IfCurrentExceedsCapOrElse,
    IfNextExceedsCapOrElse,
    IfNextEventHasSameMatchKeyOrElse,
    PrefixOrTimesHelperBit,
    PrefixOrCompareBits,
}

#[cfg(all(test, unit_test))]
mod tests {
    use crate::{
        credit_capping_test_input,
        ff::{Field, Fp32BitPrime, PrimeField},
        protocol::{
            attribution::{credit_capping::credit_capping, input::CreditCappingInputRow},
            context::{UpgradableContext, Validator},
            BreakdownKey, MatchKey,
        },
        secret_sharing::replicated::semi_honest::AdditiveShare as Replicated,
        test_fixture::{input::GenericReportTestInput, Reconstruct, Runner, TestWorld},
    };

    async fn run_credit_capping_test(
        input: Vec<GenericReportTestInput<Fp32BitPrime, MatchKey, BreakdownKey>>,
        cap: u32,
    ) -> [Vec<Replicated<Fp32BitPrime>>; 3] {
        let world = TestWorld::default();
        world
            .semi_honest(
                input.into_iter(),
                |ctx, input: Vec<CreditCappingInputRow<Fp32BitPrime, Replicated<_>>>| async move {
                    let validator = ctx.validator(); // We're not running validation for this in this case.
                    let ctx = validator.context();
                    credit_capping(ctx, &input, cap).await.unwrap()
                },
            )
            .await
    }

    #[tokio::test]
    pub async fn basic() {
        const CAP: u32 = 18;
        const EXPECTED: &[u128; 19] = &[0, 0, 18, 0, 0, 0, 0, 0, 0, 0, 2, 0, 0, 0, 10, 0, 0, 6, 0];

        let input: Vec<GenericReportTestInput<Fp32BitPrime, MatchKey, BreakdownKey>> = credit_capping_test_input!(
            [
                { is_trigger_report: 0, helper_bit: 0, breakdown_key: 3, credit: 0 },
                { is_trigger_report: 0, helper_bit: 0, breakdown_key: 4, credit: 0 },
                { is_trigger_report: 0, helper_bit: 1, breakdown_key: 4, credit: 19 },
                { is_trigger_report: 1, helper_bit: 1, breakdown_key: 0, credit: 19 },
                { is_trigger_report: 1, helper_bit: 1, breakdown_key: 0, credit: 9 },
                { is_trigger_report: 1, helper_bit: 1, breakdown_key: 0, credit: 7 },
                { is_trigger_report: 1, helper_bit: 1, breakdown_key: 0, credit: 6 },
                { is_trigger_report: 1, helper_bit: 1, breakdown_key: 0, credit: 1 },
                { is_trigger_report: 0, helper_bit: 0, breakdown_key: 1, credit: 0 },
                { is_trigger_report: 1, helper_bit: 0, breakdown_key: 0, credit: 10 },
                { is_trigger_report: 0, helper_bit: 0, breakdown_key: 2, credit: 15 },
                { is_trigger_report: 1, helper_bit: 1, breakdown_key: 0, credit: 15 },
                { is_trigger_report: 1, helper_bit: 1, breakdown_key: 0, credit: 12 },
                { is_trigger_report: 0, helper_bit: 1, breakdown_key: 2, credit: 0 },
                { is_trigger_report: 0, helper_bit: 1, breakdown_key: 2, credit: 10 },
                { is_trigger_report: 1, helper_bit: 1, breakdown_key: 0, credit: 10 },
                { is_trigger_report: 1, helper_bit: 1, breakdown_key: 0, credit: 4 },
                { is_trigger_report: 0, helper_bit: 1, breakdown_key: 5, credit: 6 },
                { is_trigger_report: 1, helper_bit: 1, breakdown_key: 0, credit: 6 },
            ];
            (Fp32BitPrime, MatchKey, BreakdownKey)
        );

        let result = run_credit_capping_test(input, CAP).await;
        let result: Vec<Fp32BitPrime> = result.reconstruct();
        let result = result.into_iter().map(|v| v.as_u128()).collect::<Vec<_>>();
        assert_eq!(result, EXPECTED);
    }

    #[tokio::test]
    #[should_panic]
    pub async fn invalid_cap_value() {
        // Input doesn't matter here, since the test should panic before the computation starts.
        let input: Vec<GenericReportTestInput<Fp32BitPrime, MatchKey, BreakdownKey>> = credit_capping_test_input!(
            [
                { is_trigger_report: 0, helper_bit: 0, breakdown_key: 1, credit: 2 },
            ];
            (Fp32BitPrime, MatchKey, BreakdownKey)
        );

        // This should panic because the cap value is greater than the (prime / 2).
        run_credit_capping_test(input, (Fp32BitPrime::PRIME / 2) + 1).await;
    }

    // This test case is to test where `exceeds_cap_bit` yields alternating {0, 1} bits.
    // See #520 for more details.
    #[tokio::test]
    pub async fn wrapping_add_attack_case_1() {
        const MINUS_TWO: u32 = Fp32BitPrime::PRIME - 2;
        const CAP: u32 = 2;
        const EXPECTED: &[u128; 8] = &[0, 0, 0, 0, 0, 0, 2, 0];

        let input: Vec<GenericReportTestInput<Fp32BitPrime, MatchKey, BreakdownKey>> = credit_capping_test_input!(
            [
                { is_trigger_report: 0, helper_bit: 0, breakdown_key: 1, credit: 2 },
                { is_trigger_report: 1, helper_bit: 1, breakdown_key: 0, credit: 2 },
                { is_trigger_report: 0, helper_bit: 1, breakdown_key: 1, credit: MINUS_TWO },
                { is_trigger_report: 1, helper_bit: 1, breakdown_key: 0, credit: MINUS_TWO },
                { is_trigger_report: 0, helper_bit: 1, breakdown_key: 1, credit: 2 },
                { is_trigger_report: 1, helper_bit: 1, breakdown_key: 0, credit: 2 },
                { is_trigger_report: 0, helper_bit: 1, breakdown_key: 1, credit: MINUS_TWO },
                { is_trigger_report: 1, helper_bit: 1, breakdown_key: 0, credit: MINUS_TWO },
            ];
            (Fp32BitPrime, MatchKey, BreakdownKey)
        );

        let result = run_credit_capping_test(input, CAP).await;
        assert_eq!(result.reconstruct(), EXPECTED);
    }

    // This test case is to test where `exceeds_cap_bit` yields all 0's.
    // See #520 for more details.
    #[tokio::test]
    pub async fn wrapping_add_attack_case_2() {
        const MINUS_TWO: u32 = Fp32BitPrime::PRIME - 2;
        const CAP: u32 = 2;
        const EXPECTED: &[u128; 8] = &[0, 0, 0, 0, 0, 0, 2, 0];

        let input: Vec<GenericReportTestInput<Fp32BitPrime, MatchKey, BreakdownKey>> = credit_capping_test_input!(
            [
                { is_trigger_report: 0, helper_bit: 0, breakdown_key: 1, credit: MINUS_TWO },
                { is_trigger_report: 1, helper_bit: 1, breakdown_key: 0, credit: MINUS_TWO },
                { is_trigger_report: 0, helper_bit: 1, breakdown_key: 1, credit: 2 },
                { is_trigger_report: 1, helper_bit: 1, breakdown_key: 0, credit: 2 },
                { is_trigger_report: 0, helper_bit: 1, breakdown_key: 1, credit: MINUS_TWO },
                { is_trigger_report: 1, helper_bit: 1, breakdown_key: 0, credit: MINUS_TWO },
                { is_trigger_report: 0, helper_bit: 1, breakdown_key: 1, credit: 2 },
                { is_trigger_report: 1, helper_bit: 1, breakdown_key: 0, credit: 2 },
            ];
            (Fp32BitPrime, MatchKey, BreakdownKey)
        );

        let result = run_credit_capping_test(input, CAP).await;
        assert_eq!(result.reconstruct(), EXPECTED);
    }
}<|MERGE_RESOLUTION|>--- conflicted
+++ resolved
@@ -4,8 +4,7 @@
     stream::{iter, once},
     StreamExt, TryStreamExt,
 };
-use ipa_macros::step;
-use strum::AsRefStr;
+use ipa_macros::{step, Step};
 
 use super::{do_the_binary_tree_thing, input::CreditCappingInputRow, prefix_or_binary_tree_style};
 use crate::{
@@ -20,15 +19,6 @@
     secret_sharing::Linear as LinearSecretSharing,
     seq_join::seq_join,
 };
-<<<<<<< HEAD
-use futures::{
-    stream::{iter, once},
-    StreamExt, TryStreamExt,
-};
-use ipa_macros::{step, Step};
-use std::iter::{repeat, zip};
-=======
->>>>>>> d812293f
 
 /// User-level credit capping protocol.
 ///
