use crate::bits::{BitArray, Serializable};
use crate::error::Error;
use crate::ff::Field;
use crate::helpers::Role;
use crate::protocol::context::Context;
use crate::protocol::sort::apply_sort::shuffle::Resharable;
use crate::protocol::{RecordId, Substep};
use crate::secret_sharing::replicated::malicious::{
    AdditiveShare as MaliciousReplicated, DowngradeMalicious,
    ThisCodeIsAuthorizedToDowngradeFromMalicious, UnauthorizedDowngradeWrapper,
};
use crate::secret_sharing::replicated::semi_honest::AdditiveShare as Replicated;
use crate::secret_sharing::replicated::semi_honest::{AdditiveShare, XorShare};
use crate::secret_sharing::Arithmetic;
use async_trait::async_trait;
use futures::future::{try_join, try_join_all};
use generic_array::GenericArray;
use std::marker::PhantomData;
use typenum::Unsigned;

//
// `accumulate_credit` protocol
//
#[derive(Debug)]
pub struct AccumulateCreditInputRow<F: Field, BK: BitArray> {
    pub is_trigger_report: AdditiveShare<F>,
    pub helper_bit: AdditiveShare<F>,
    pub breakdown_key: XorShare<BK>,
    pub trigger_value: AdditiveShare<F>,
}

#[derive(Debug)]
pub struct MCAccumulateCreditInputRow<F: Field, T: Arithmetic<F>> {
    pub is_trigger_report: T,
    pub helper_bit: T,
    pub breakdown_key: Vec<T>,
    pub trigger_value: T,
    _marker: PhantomData<F>,
}

impl<F: Field, T: Arithmetic<F>> MCAccumulateCreditInputRow<F, T> {
    pub fn new(
        is_trigger_report: T,
        helper_bit: T,
        breakdown_key: Vec<T>,
        trigger_value: T,
    ) -> Self {
        Self {
            is_trigger_report,
            helper_bit,
            breakdown_key,
            trigger_value,
            _marker: PhantomData,
        }
    }
}

pub type MCAccumulateCreditOutputRow<F, T> = MCAccumulateCreditInputRow<F, T>;

//
// `credit_capping` protocol
//
pub type CreditCappingInputRow<F, BK> = AccumulateCreditInputRow<F, BK>;
pub type MCCreditCappingInputRow<F, T> = MCAccumulateCreditInputRow<F, T>;

#[derive(Debug)]
pub struct MCCreditCappingOutputRow<F: Field, T: Arithmetic<F>> {
    pub breakdown_key: Vec<T>,
    pub credit: T,
    pub _marker: PhantomData<F>,
}

#[async_trait]
impl<F: Field> DowngradeMalicious for MCCappedCreditsWithAggregationBit<F, MaliciousReplicated<F>> {
    type Target = MCCappedCreditsWithAggregationBit<F, Replicated<F>>;
    /// For ShuffledPermutationWrapper on downgrading, we return revealed permutation. This runs reveal on the malicious context
    async fn downgrade(self) -> UnauthorizedDowngradeWrapper<Self::Target> {
        // Note that this clones the values rather than moving them.
<<<<<<< HEAD
        UnauthorizedDowngradeWrapper::new(Self::Target::new(
            self.helper_bit.x().access_without_downgrade().clone(),
            self.aggregation_bit.x().access_without_downgrade().clone(),
            self.breakdown_key
=======
        UnauthorizedDowngradeWrapper::new(Self::Target {
            helper_bit: self.helper_bit.x().access_without_downgrade().clone(),
            aggregation_bit: self.aggregation_bit.x().access_without_downgrade().clone(),
            breakdown_key: self
                .breakdown_key
>>>>>>> bc3a8f6d
                .into_iter()
                .map(|bk| bk.x().access_without_downgrade().clone())
                .collect::<Vec<_>>(),
            self.credit.x().access_without_downgrade().clone(),
        ))
    }
}

#[async_trait]
impl<F: Field, BK: BitArray> DowngradeMalicious
    for MCAggregateCreditOutputRow<F, MaliciousReplicated<F>, BK>
where
    Replicated<F>: Serializable,
{
    type Target = MCAggregateCreditOutputRow<F, Replicated<F>, BK>;
    async fn downgrade(self) -> UnauthorizedDowngradeWrapper<Self::Target> {
        UnauthorizedDowngradeWrapper::new(Self::Target::new(
            self.breakdown_key
                .into_iter()
                .map(|bk| bk.x().access_without_downgrade().clone())
                .collect::<Vec<_>>(),
            self.credit.x().access_without_downgrade().clone(),
        ))
    }
}

//
// `aggregate_credit` protocol
//

#[derive(Debug)]
pub struct AggregateCreditInputRow<F: Field, BK: BitArray> {
    pub breakdown_key: XorShare<BK>,
    pub credit: AdditiveShare<F>,
}

pub type MCAggregateCreditInputRow<F, T> = MCCreditCappingOutputRow<F, T>;

#[derive(Debug)]
pub struct MCCappedCreditsWithAggregationBit<F, T> {
    pub helper_bit: T,
    pub aggregation_bit: T,
    pub breakdown_key: Vec<T>,
    pub credit: T,
    marker: PhantomData<F>,
}

impl<F: Field, T: Arithmetic<F>> MCCappedCreditsWithAggregationBit<F, T> {
    pub fn new(helper_bit: T, aggregation_bit: T, breakdown_key: Vec<T>, credit: T) -> Self {
        Self {
            helper_bit,
            aggregation_bit,
            breakdown_key,
            credit,
            marker: PhantomData,
        }
    }
}

#[derive(Debug)]
// TODO: `breakdown_key`'s length == `<BK as BitArray>::BITS`.
//       instead of having a `Vec`, we can probably use an array since the length is known at compile time
pub struct MCAggregateCreditOutputRow<F, T, BK> {
    pub breakdown_key: Vec<T>,
    pub credit: T,
    _marker: PhantomData<(F, BK)>,
}

impl<F: Field, T: Arithmetic<F>, BK: BitArray> MCAggregateCreditOutputRow<F, T, BK>
where
    T: Serializable,
{
    /// We know there will be exactly `BK::BITS` number of `breakdown_key` parts
    pub const SIZE: usize = (BK::BITS as usize + 1) * <T as Serializable>::Size::USIZE;

    pub fn new(breakdown_key: Vec<T>, credit: T) -> Self {
        Self {
            breakdown_key,
            credit,
            _marker: PhantomData,
        }
    }

    /// writes the bytes of `MCAggregateCreditOutputRow` into the `buf`.
    /// # Panics
    /// if `breakdown_key` has unexpected length.
    /// if `buf` is not the right length
    pub fn serialize(self, buf: &mut [u8]) {
        assert_eq!(self.breakdown_key.len(), BK::BITS as usize);
        assert_eq!(buf.len(), Self::SIZE);

        let breakdown_key_size = self.breakdown_key.len() * <T as Serializable>::Size::USIZE;

        for (i, key_part) in self.breakdown_key.into_iter().enumerate() {
            key_part.serialize(GenericArray::from_mut_slice(
                &mut buf[<T as Serializable>::Size::USIZE * i
                    ..<T as Serializable>::Size::USIZE * (i + 1)],
            ));
        }
        self.credit.serialize(GenericArray::from_mut_slice(
            &mut buf[breakdown_key_size..breakdown_key_size + <T as Serializable>::Size::USIZE],
        ));
    }

    /// reads the bytes from `buf` into a `MCAggregateCreditOutputRow`
    /// # Panics
    /// if the `buf` is not exactly the right size
    #[must_use]
    pub fn deserialize(buf: &[u8]) -> Self {
        assert_eq!(buf.len(), Self::SIZE);
        let mut breakdown_key = Vec::with_capacity(BK::BITS as usize);
        for i in 0..BK::BITS as usize {
            breakdown_key.push(<T as Serializable>::deserialize(GenericArray::from_slice(
                &buf[<T as Serializable>::Size::USIZE * i
                    ..<T as Serializable>::Size::USIZE * (i + 1)],
            )));
        }
        let credit = <T as Serializable>::deserialize(GenericArray::from_slice(
            &buf[<T as Serializable>::Size::USIZE * BK::BITS as usize..],
        ));
        Self::new(breakdown_key, credit)
    }

    pub fn from_byte_slice(from: &[u8]) -> impl Iterator<Item = Self> + '_ {
        debug_assert!(from.len() % Self::SIZE == 0);

        from.chunks((BK::BITS as usize + 1) * <T as Serializable>::Size::USIZE)
            .map(|chunk| Self::deserialize(chunk))
    }
}

#[async_trait]
impl<F: Field, T: Arithmetic<F>> Resharable<F> for MCAccumulateCreditInputRow<F, T> {
    type Share = T;

    async fn reshare<C>(&self, ctx: C, record_id: RecordId, to_helper: Role) -> Result<Self, Error>
    where
        C: Context<F, Share = <Self as Resharable<F>>::Share> + Send,
    {
        let f_trigger_bit = ctx
            .narrow(&AttributionResharableStep::IsTriggerReport)
            .reshare(&self.is_trigger_report, record_id, to_helper);
        let f_helper_bit = ctx.narrow(&AttributionResharableStep::HelperBit).reshare(
            &self.helper_bit,
            record_id,
            to_helper,
        );
        let f_breakdown_key = self.breakdown_key.reshare(
            ctx.narrow(&AttributionResharableStep::BreakdownKey),
            record_id,
            to_helper,
        );
        let f_value = ctx
            .narrow(&AttributionResharableStep::TriggerValue)
            .reshare(&self.trigger_value, record_id, to_helper);

        let (breakdown_key, mut fields) = try_join(
            f_breakdown_key,
            try_join_all([f_trigger_bit, f_helper_bit, f_value]),
        )
        .await?;

        Ok(MCAccumulateCreditInputRow {
            breakdown_key,
            is_trigger_report: fields.remove(0),
            helper_bit: fields.remove(0),
            trigger_value: fields.remove(0),
            _marker: PhantomData,
        })
    }
}

#[async_trait]
impl<F: Field + Sized, T: Arithmetic<F>> Resharable<F> for MCCappedCreditsWithAggregationBit<F, T> {
    type Share = T;

    async fn reshare<C>(&self, ctx: C, record_id: RecordId, to_helper: Role) -> Result<Self, Error>
    where
        C: Context<F, Share = <Self as Resharable<F>>::Share> + Send,
    {
        let f_helper_bit = ctx.narrow(&AttributionResharableStep::HelperBit).reshare(
            &self.helper_bit,
            record_id,
            to_helper,
        );
        let f_aggregation_bit = ctx
            .narrow(&AttributionResharableStep::AggregationBit)
            .reshare(&self.aggregation_bit, record_id, to_helper);
        let f_breakdown_key = self.breakdown_key.reshare(
            ctx.narrow(&AttributionResharableStep::BreakdownKey),
            record_id,
            to_helper,
        );
        let f_value = ctx
            .narrow(&AttributionResharableStep::TriggerValue)
            .reshare(&self.credit, record_id, to_helper);

        let (breakdown_key, mut fields) = try_join(
            f_breakdown_key,
            try_join_all([f_helper_bit, f_aggregation_bit, f_value]),
        )
        .await?;

        let value = fields.pop().unwrap();
        let aggregation_bit = fields.pop().unwrap();
        let helper_bit = fields.pop().unwrap();

        Ok(MCCappedCreditsWithAggregationBit::new(
            helper_bit,
            aggregation_bit,
            breakdown_key,
            value,
        ))
    }
}

#[derive(Copy, Clone, Debug, PartialEq, Eq, Hash)]
pub enum AttributionResharableStep {
    IsTriggerReport,
    HelperBit,
    BreakdownKey,
    TriggerValue,
    AggregationBit,
}

impl Substep for AttributionResharableStep {}

impl AsRef<str> for AttributionResharableStep {
    fn as_ref(&self) -> &str {
        match self {
            Self::IsTriggerReport => "is_trigger_report",
            Self::HelperBit => "helper_bit",
            Self::BreakdownKey => "breakdown_key",
            Self::TriggerValue => "trigger_value",
            Self::AggregationBit => "aggregation_bit",
        }
    }
}<|MERGE_RESOLUTION|>--- conflicted
+++ resolved
@@ -76,18 +76,10 @@
     /// For ShuffledPermutationWrapper on downgrading, we return revealed permutation. This runs reveal on the malicious context
     async fn downgrade(self) -> UnauthorizedDowngradeWrapper<Self::Target> {
         // Note that this clones the values rather than moving them.
-<<<<<<< HEAD
         UnauthorizedDowngradeWrapper::new(Self::Target::new(
             self.helper_bit.x().access_without_downgrade().clone(),
             self.aggregation_bit.x().access_without_downgrade().clone(),
             self.breakdown_key
-=======
-        UnauthorizedDowngradeWrapper::new(Self::Target {
-            helper_bit: self.helper_bit.x().access_without_downgrade().clone(),
-            aggregation_bit: self.aggregation_bit.x().access_without_downgrade().clone(),
-            breakdown_key: self
-                .breakdown_key
->>>>>>> bc3a8f6d
                 .into_iter()
                 .map(|bk| bk.x().access_without_downgrade().clone())
                 .collect::<Vec<_>>(),
