--- conflicted
+++ resolved
@@ -91,7 +91,7 @@
 }
 
 #[async_trait]
-impl<F: Field, BK: BitArray> DowngradeMalicious
+impl<F: Field, BK: Fp2Array> DowngradeMalicious
     for MCAggregateCreditOutputRow<F, MaliciousReplicated<F>, BK>
 where
     Replicated<F>: Serializable,
@@ -132,11 +132,7 @@
 #[derive(Debug)]
 // TODO: `breakdown_key`'s length == `<BK as BitArray>::BITS`.
 //       instead of having a `Vec`, we can probably use an array since the length is known at compile time
-<<<<<<< HEAD
-pub struct MCAggregateCreditOutputRow<F: Field, T: Arithmetic<F>, BK: Fp2Array> {
-=======
 pub struct MCAggregateCreditOutputRow<F, T, BK> {
->>>>>>> bc3a8f6d
     pub breakdown_key: Vec<T>,
     pub credit: T,
     _marker: PhantomData<(F, BK)>,
