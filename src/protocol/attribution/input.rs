use crate::{
    error::Error,
    ff::Field,
    helpers::Role,
<<<<<<< HEAD
    protocol::{basics::Reshare, context::Context, step::Step, RecordId},
    secret_sharing::Linear as LinearSecretSharing,
};
use async_trait::async_trait;
use futures::future::try_join4;
use std::marker::PhantomData;
=======
    protocol::{basics::Reshare, context::Context, RecordId},
    secret_sharing::{
        replicated::{
            malicious::{
                AdditiveShare as MaliciousReplicated, DowngradeMalicious, ExtendableField,
                ThisCodeIsAuthorizedToDowngradeFromMalicious, UnauthorizedDowngradeWrapper,
            },
            semi_honest::{AdditiveShare as Replicated, AdditiveShare},
        },
        BitDecomposed, Linear as LinearSecretSharing,
    },
};
use async_trait::async_trait;
use futures::future::{try_join, try_join4};
use generic_array::GenericArray;
use ipa_macros::step;
use std::marker::PhantomData;
use strum::AsRefStr;
use typenum::Unsigned;
>>>>>>> 005979bb

//
// `apply_attribution_window` protocol
//
#[derive(Debug)]
pub struct ApplyAttributionWindowInputRow<F: Field, S: LinearSecretSharing<F>> {
    pub timestamp: S,
    pub is_trigger_report: S,
    pub helper_bit: S,
    pub trigger_value: S,
    _marker: PhantomData<F>,
}

impl<F: Field, S: LinearSecretSharing<F>> ApplyAttributionWindowInputRow<F, S> {
    pub fn new(timestamp: S, is_trigger_report: S, helper_bit: S, trigger_value: S) -> Self {
        Self {
            timestamp,
            is_trigger_report,
            helper_bit,
            trigger_value,
            _marker: PhantomData,
        }
    }
}

pub type ApplyAttributionWindowOutputRow<F, S> = AccumulateCreditInputRow<F, S>;

//
// `accumulate_credit` protocol
//

#[derive(Debug)]
pub struct AccumulateCreditInputRow<F: Field, S: LinearSecretSharing<F>> {
    pub is_trigger_report: S,
    pub helper_bit: S,
    pub active_bit: S,
    pub trigger_value: S,
    _marker: PhantomData<F>,
}

impl<F: Field, S: LinearSecretSharing<F>> AccumulateCreditInputRow<F, S> {
    pub fn new(is_trigger_report: S, helper_bit: S, active_bit: S, trigger_value: S) -> Self {
        Self {
            is_trigger_report,
            helper_bit,
            active_bit,
            trigger_value,
            _marker: PhantomData,
        }
    }
}

#[async_trait]
impl<F, S, C> Reshare<C, RecordId> for AccumulateCreditInputRow<F, S>
where
    F: Field,
    S: LinearSecretSharing<F> + Reshare<C, RecordId>,
    C: Context,
{
    async fn reshare<'fut>(
        &self,
        ctx: C,
        record_id: RecordId,
        to_helper: Role,
    ) -> Result<Self, Error>
    where
        C: 'fut,
    {
        let f_trigger_bit = self.is_trigger_report.reshare(
            ctx.narrow(&AttributionResharableStep::IsTriggerReport),
            record_id,
            to_helper,
        );
        let f_helper_bit = self.helper_bit.reshare(
            ctx.narrow(&AttributionResharableStep::HelperBit),
            record_id,
            to_helper,
        );
        let f_value = self.trigger_value.reshare(
            ctx.narrow(&AttributionResharableStep::TriggerValue),
            record_id,
            to_helper,
        );
        let f_active_bit = self.active_bit.reshare(
            ctx.narrow(&AttributionResharableStep::ActiveBit),
            record_id,
            to_helper,
        );

        let (is_trigger_report, helper_bit, trigger_value, active_bit) =
            try_join4(f_trigger_bit, f_helper_bit, f_value, f_active_bit).await?;

        Ok(AccumulateCreditInputRow::new(
            is_trigger_report,
            helper_bit,
            active_bit,
            trigger_value,
        ))
    }
}

<<<<<<< HEAD
pub type AccumulateCreditOutputRow<F, T> = CreditCappingInputRow<F, T>;

//
// `credit_capping` protocol
//
#[derive(Debug)]
pub struct CreditCappingInputRow<F: Field, T: LinearSecretSharing<F>> {
    pub is_trigger_report: T,
    pub helper_bit: T,
    pub trigger_value: T,
    _marker: PhantomData<F>,
}

impl<F: Field, T: LinearSecretSharing<F>> CreditCappingInputRow<F, T> {
    pub fn new(is_trigger_report: T, helper_bit: T, trigger_value: T) -> Self {
        Self {
            is_trigger_report,
            helper_bit,
            trigger_value,
            _marker: PhantomData,
        }
    }
}

#[derive(Copy, Clone, Debug, PartialEq, Eq, Hash)]
pub enum AttributionResharableStep {
=======
#[step]
pub(crate) enum AttributionResharableStep {
>>>>>>> 005979bb
    IsTriggerReport,
    HelperBit,
    TriggerValue,
    ActiveBit,
<<<<<<< HEAD
}

impl Step for AttributionResharableStep {}

impl AsRef<str> for AttributionResharableStep {
    fn as_ref(&self) -> &str {
        match self {
            Self::IsTriggerReport => "is_trigger_report",
            Self::HelperBit => "helper_bit",
            Self::TriggerValue => "trigger_value",
            Self::AggregationBit => "aggregation_bit",
            Self::ActiveBit => "active_bit",
        }
    }
=======
>>>>>>> 005979bb
}<|MERGE_RESOLUTION|>--- conflicted
+++ resolved
@@ -2,34 +2,14 @@
     error::Error,
     ff::Field,
     helpers::Role,
-<<<<<<< HEAD
-    protocol::{basics::Reshare, context::Context, step::Step, RecordId},
+    protocol::{basics::Reshare, context::Context, RecordId},
     secret_sharing::Linear as LinearSecretSharing,
 };
 use async_trait::async_trait;
 use futures::future::try_join4;
-use std::marker::PhantomData;
-=======
-    protocol::{basics::Reshare, context::Context, RecordId},
-    secret_sharing::{
-        replicated::{
-            malicious::{
-                AdditiveShare as MaliciousReplicated, DowngradeMalicious, ExtendableField,
-                ThisCodeIsAuthorizedToDowngradeFromMalicious, UnauthorizedDowngradeWrapper,
-            },
-            semi_honest::{AdditiveShare as Replicated, AdditiveShare},
-        },
-        BitDecomposed, Linear as LinearSecretSharing,
-    },
-};
-use async_trait::async_trait;
-use futures::future::{try_join, try_join4};
-use generic_array::GenericArray;
 use ipa_macros::step;
 use std::marker::PhantomData;
 use strum::AsRefStr;
-use typenum::Unsigned;
->>>>>>> 005979bb
 
 //
 // `apply_attribution_window` protocol
@@ -131,7 +111,6 @@
     }
 }
 
-<<<<<<< HEAD
 pub type AccumulateCreditOutputRow<F, T> = CreditCappingInputRow<F, T>;
 
 //
@@ -156,31 +135,10 @@
     }
 }
 
-#[derive(Copy, Clone, Debug, PartialEq, Eq, Hash)]
+#[step]
 pub enum AttributionResharableStep {
-=======
-#[step]
-pub(crate) enum AttributionResharableStep {
->>>>>>> 005979bb
     IsTriggerReport,
     HelperBit,
     TriggerValue,
     ActiveBit,
-<<<<<<< HEAD
-}
-
-impl Step for AttributionResharableStep {}
-
-impl AsRef<str> for AttributionResharableStep {
-    fn as_ref(&self) -> &str {
-        match self {
-            Self::IsTriggerReport => "is_trigger_report",
-            Self::HelperBit => "helper_bit",
-            Self::TriggerValue => "trigger_value",
-            Self::AggregationBit => "aggregation_bit",
-            Self::ActiveBit => "active_bit",
-        }
-    }
-=======
->>>>>>> 005979bb
 }