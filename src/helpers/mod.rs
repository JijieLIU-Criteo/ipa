--- conflicted
+++ resolved
@@ -7,12 +7,8 @@
 
 mod buffers;
 mod error;
-<<<<<<< HEAD
-=======
 mod prss_protocol;
 mod time;
-mod transport;
->>>>>>> 46d6b8dc
 
 pub use buffers::SendBufferConfig;
 pub use error::{Error, Result};
@@ -20,7 +16,6 @@
 pub use prss_protocol::negotiate as negotiate_prss;
 pub use transport::{
     query, CommandEnvelope, CommandOrigin, SubscriptionType, Transport, TransportCommand,
-    TransportError,
 };
 
 use crate::helpers::{
@@ -35,19 +30,14 @@
 
 /// Represents an opaque identifier of the helper instance. Compare with a [`Role`], which
 /// represents a helper's role within an MPC protocol, which may be different per protocol.
-<<<<<<< HEAD
-/// `HelperIdentity` will be established at startup and then never change.
-#[derive(Debug, Clone, Eq, PartialEq, Hash)]
+/// `HelperIdentity` will be established at startup and then never change. Components that want to
+/// resolve this identifier into something (Uri, encryption keys, etc) must consult configuration
+#[derive(Debug, Clone, Copy, Eq, PartialEq, Hash)]
 #[cfg_attr(
     feature = "enable-serde",
     derive(serde::Serialize, serde::Deserialize),
     serde(transparent)
 )]
-=======
-/// `HelperIdentity` will be established at startup and then never change. Components that want to
-/// resolve this identifier into something (Uri, encryption keys, etc) must consult configuration
-#[derive(Debug, Clone, Eq, PartialEq, Hash)]
->>>>>>> 46d6b8dc
 pub struct HelperIdentity {
     id: u8,
 }
@@ -65,6 +55,13 @@
                 id: u8::try_from(value).unwrap(),
             })
         }
+    }
+}
+
+impl From<HelperIdentity> for hyper::header::HeaderValue {
+    fn from(id: HelperIdentity) -> Self {
+        // does not implement `From<u8>`
+        hyper::header::HeaderValue::from(id.id as u16)
     }
 }
 
@@ -100,6 +97,11 @@
 
 #[derive(Clone, Debug)]
 #[cfg_attr(test, derive(PartialEq, Eq))]
+#[cfg_attr(
+    feature = "enable-serde",
+    derive(serde::Serialize, serde::Deserialize),
+    serde(transparent)
+)]
 pub struct RoleAssignment {
     helper_roles: [HelperIdentity; 3],
 }
