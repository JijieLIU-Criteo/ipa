use crate::helpers::network::{ChannelId, MessageChunks};
use crate::helpers::Role;
use crate::net::server::{LastSeenMessages, MessageSendMap, MpcHelperServerError};
use crate::net::RecordHeaders;
use crate::protocol::{QueryId, Step};
use async_trait::async_trait;
use axum::extract::{self, FromRequest, Query, RequestParts};
use axum::http::Request;
use axum::middleware::Next;
use axum::response::Response;
use axum::Extension;
use hyper::Body;

use tokio::sync::mpsc;

/// Used in the axum handler to extract the `query_id` and `step` from the path of the request
pub struct Path(QueryId, Step);

#[async_trait]
impl<B: Send> FromRequest<B> for Path {
    type Rejection = MpcHelperServerError;

    async fn from_request(req: &mut RequestParts<B>) -> Result<Self, Self::Rejection> {
        let extract::Path((query_id, step)) =
            extract::Path::<(QueryId, Step)>::from_request(req).await?;
        Ok(Path(query_id, step))
    }
}

/// Used in the axum handler to extract the peer role from the query params of the request
#[cfg_attr(feature = "enable-serde", derive(serde::Deserialize))]
pub struct RoleQueryParam {
    role: Role,
}

/// After an [`OwnedPermit`] has been reserved, it can be used once to send an item on the channel.
///
/// Panics if cloned while a permit exists. the `Clone` implementation must exist so that
/// `ReservedPermit` can be added to a request via an `Extension`, which requires `Clone`. However,
/// Axum/Tower do not clone the request between middleware and the handler, so this is a safe usage.  
pub struct ReservedPermit<T>(Option<mpsc::OwnedPermit<T>>);

impl<T: Send + 'static> ReservedPermit<T> {
    pub fn new(permit: mpsc::OwnedPermit<T>) -> Self {
        Self(Some(permit))
    }
    /// # Panics
    /// if called more than once
    pub fn send(&mut self, item: T) {
        self.0
            .take()
            .expect("should only call `send` once")
            .send(item);
    }
}

impl<T> Clone for ReservedPermit<T> {
    /// # Panics
    /// if a permit exists
    fn clone(&self) -> Self {
        assert!(self.0.is_none());
        Self(None)
    }
}

/// Middleware that first reserves a permit on the channel to send messages to the messaging layer.
/// Once reserved, adds the permit to the extension for retrieval from the handler.
/// # Panics
/// if messages arrive out of order
pub async fn obtain_permit_mw<B: Send>(
    req: Request<B>,
    next: Next<B>,
) -> Result<Response, MpcHelperServerError> {
    // extract everything from the request; middleware cannot have these in the function signature
    let mut req_parts = RequestParts::new(req);
    let Path(query_id, step) = req_parts.extract().await?;
    // TODO: we shouldn't trust the client to tell us their role.
    //       revisit when we have figured out discovery/handshake
    let Query(RoleQueryParam { role }) = req_parts.extract().await?;
    let record_headers = req_parts.extract::<RecordHeaders>().await?;
    let Extension::<LastSeenMessages>(last_seen_messages) = req_parts.extract().await?;
    let Extension::<MessageSendMap>(message_send_map) = req_parts.extract().await?;

    // PANIC if messages arrive out of order; pretty print the error
    // TODO (ts): remove this when streaming solution is complete
<<<<<<< HEAD
    last_seen_messages.ensure_ordering(&ChannelId::new(role, step), record_headers.offset);

    let Extension(message_send_map) =
        Extension::<MessageSendMap>::from_request(&mut req_parts).await?;
=======
    let channel_id = ChannelId::new(role, step);
    last_seen_messages.update_in_place(&channel_id, record_headers.offset);
>>>>>>> 4778b04c

    // get sender to correct network
    let sender = message_send_map.get(query_id)?;
    let permit = sender.reserve_owned().await?;

    // insert different parts as extensions so that handler doesn't need to extract again
    req_parts.extensions_mut().insert(channel_id);
    req_parts
        .extensions_mut()
        .insert(ReservedPermit::new(permit));

    let req = req_parts.try_into_request().unwrap();
    Ok(next.run(req).await)
}

/// extracts the [`MessageChunks`] from the request and forwards it to the Message layer via the
/// `permit`. If we try to extract the `permit` via the `Extension`'s `FromRequest` implementation,
/// it will call `.clone()` on it, which will remove the `OwnedPermit`. Thus, we must access the
/// `permit` via `Request::extensions_mut`, which returns [`Extensions`] without cloning.
pub async fn handler(mut req: Request<Body>) -> Result<(), MpcHelperServerError> {
    // prepare data
    let channel_id = req.extensions().get::<ChannelId>().unwrap().clone();
    let body = hyper::body::to_bytes(req.body_mut()).await?.to_vec();

    // send data
    let permit = req
        .extensions_mut()
        .get_mut::<ReservedPermit<MessageChunks>>()
        .unwrap();

    permit.send((channel_id, body));
    Ok(())
}

#[cfg(test)]
mod tests {
    use super::*;
    use crate::{
        helpers::{network::Network, MESSAGE_PAYLOAD_SIZE_BYTES},
        net::{
            http_network::HttpNetwork, server::MessageSendMap, BindTarget, MpcHelperServer,
            CONTENT_LENGTH_HEADER_NAME, OFFSET_HEADER_NAME,
        },
    };
    use axum::body::Bytes;
    use axum::http::{HeaderValue, Request, StatusCode};
    use futures::{Stream, StreamExt};
    use futures_util::FutureExt;
    use hyper::header::HeaderName;
    use hyper::service::Service;
    use hyper::{body, Body, Client, Response};
    use std::future::Future;
    use std::task::{Context, Poll};
    use tower::ServiceExt;

    const DATA_LEN: usize = 3;

    async fn init_server() -> (u16, impl Stream<Item = MessageChunks>) {
        let network = HttpNetwork::new_without_clients(QueryId, None);
        let rx_stream = network.recv_stream();
        let message_send_map = MessageSendMap::filled(network);
        let server = MpcHelperServer::new(message_send_map);
        let (addr, _) = server
            .bind(BindTarget::Http("127.0.0.1:0".parse().unwrap()))
            .await;
        let port = addr.port();
        (port, rx_stream)
    }

    fn build_req(
        port: u16,
        query_id: QueryId,
        step: &Step,
        role: Role,
        offset: u32,
        body: &'static [u8],
    ) -> Request<Body> {
        assert_eq!(
            body.len() % (MESSAGE_PAYLOAD_SIZE_BYTES as usize),
            0,
            "body len must align with data_size"
        );
        let uri = format!(
            "http://127.0.0.1:{}/query/{}/step/{}?role={}",
            port,
            query_id.as_ref(),
            step.as_ref(),
            role.as_ref(),
        );
        #[allow(clippy::cast_possible_truncation)] // `body.len()` known to be less than u32
        let headers = RecordHeaders {
            content_length: body.len() as u32,
            offset,
        };
        let body = Body::from(Bytes::from_static(body));
        headers
            .add_to(Request::post(uri))
            .body(body)
            .expect("request should be valid")
    }

    async fn send_req(
        port: u16,
        query_id: QueryId,
        step: &Step,
        helper_role: Role,
        offset: u32,
        body: &'static [u8],
    ) -> Response<Body> {
        // build req
        let req = build_req(port, query_id, step, helper_role, offset, body);

        let client = Client::default();
        client
            .request(req)
            .await
            .expect("client should be able to communicate with server")
    }

    #[tokio::test]
    async fn collect_req() {
        let (port, mut rx_stream) = init_server().await;

        // prepare req
        let query_id = QueryId;
        let target_helper = Role::H2;
        let step = Step::default().narrow("test");
        let body = &[213; (DATA_LEN * MESSAGE_PAYLOAD_SIZE_BYTES) as usize];

        // try a request 10 times
        for offset in 0..10 {
            let resp = send_req(port, query_id, &step, target_helper, offset, body).await;

            let status = resp.status();
            let resp_body = body::to_bytes(resp.into_body()).await.unwrap();
            let resp_body_str = String::from_utf8_lossy(&resp_body);

            // response comparison
            let channel_id = ChannelId {
                role: target_helper,
                step: step.clone(),
            };

            assert_eq!(status, StatusCode::OK, "{}", resp_body_str);
            let messages = rx_stream
                .next()
                .await
                .expect("should have already received value");
            assert_eq!(messages, (channel_id, body.to_vec()));
        }
    }

    #[tokio::test]
    async fn ensure_ordering() {
        let (port, _rx) = init_server().await;

        // prepare req
        let query_id = QueryId;
        let target_helper = Role::H2;
        let step = Step::default().narrow("test");
        let body = &[213; (DATA_LEN * MESSAGE_PAYLOAD_SIZE_BYTES) as usize];

        // offset == 0; this is correct
        let resp = send_req(port, query_id, &step, target_helper, 0, body).await;
        let resp_status = resp.status();
        let body_bytes = body::to_bytes(resp.into_body()).await.unwrap();
        assert!(
            resp_status.is_success(),
            "{}",
            String::from_utf8_lossy(&body_bytes).as_ref()
        );

        // offset == 0; this is invalid
        let req = build_req(port, query_id, &step, target_helper, 0, body);
        let client = Client::default();
        let resp = client.request(req).await;
        let resp_err_msg = format!("{}", resp.unwrap_err());
        assert_eq!(
            resp_err_msg.as_str(),
            "connection closed before message completed"
        );
    }

    struct OverrideReq {
        query_id: String,
        step: String,
        role: String,
        offset_header: (HeaderName, HeaderValue),
        body: &'static [u8],
    }

    impl OverrideReq {
        fn into_req(self, port: u16) -> Request<Body> {
            let uri = format!(
                "http://127.0.0.1:{}/query/{}/step/{}?role={}",
                port, self.query_id, self.step, self.role
            );
            let mut req = Request::post(uri);
            let req_headers = req.headers_mut().unwrap();
            req_headers.insert(CONTENT_LENGTH_HEADER_NAME.clone(), self.body.len().into());
            req_headers.insert(self.offset_header.0, self.offset_header.1);

            req.body(self.body.into()).unwrap()
        }
    }

    impl Default for OverrideReq {
        fn default() -> Self {
            Self {
                query_id: QueryId.as_ref().to_owned(),
                step: Step::default().narrow("test").as_ref().to_owned(),
                role: Role::H2.as_ref().to_owned(),
                offset_header: (OFFSET_HEADER_NAME.clone(), 0.into()),
                body: &[34; (DATA_LEN * MESSAGE_PAYLOAD_SIZE_BYTES) as usize],
            }
        }
    }

    async fn resp_eq(req: OverrideReq, expected_status: StatusCode) {
        let (port, _rx) = init_server().await;
        let resp = Client::default()
            .request(req.into_req(port))
            .await
            .expect("request should complete successfully");
        assert_eq!(resp.status(), expected_status);
    }

    #[tokio::test]
    async fn malformed_query_id_fails() {
        let req = OverrideReq {
            query_id: "not-a-query-id".into(),
            ..Default::default()
        };
        resp_eq(req, StatusCode::UNPROCESSABLE_ENTITY).await;
    }

    #[tokio::test]
    async fn malformed_role_fails() {
        let req = OverrideReq {
            role: "h4".into(),
            ..Default::default()
        };
        resp_eq(req, StatusCode::UNPROCESSABLE_ENTITY).await;
    }

    #[tokio::test]
    async fn malformed_offset_header_name_fails() {
        let req = OverrideReq {
            offset_header: (HeaderName::from_static("ofset"), 0.into()),
            ..Default::default()
        };
        resp_eq(req, StatusCode::UNPROCESSABLE_ENTITY).await;
    }

    #[tokio::test]
    async fn malformed_offset_header_value_fails() {
        let req = OverrideReq {
            offset_header: (OFFSET_HEADER_NAME.clone(), HeaderValue::from(-1)),
            ..Default::default()
        };
        resp_eq(req, StatusCode::BAD_REQUEST).await;
    }

    #[tokio::test]
    async fn wrong_body_size_is_rejected() {
        let req = OverrideReq {
            body: &[0; MESSAGE_PAYLOAD_SIZE_BYTES + 1],
            ..Default::default()
        };
        resp_eq(req, StatusCode::BAD_REQUEST).await;
    }

    #[tokio::test]
    async fn malformed_body_fails() {
        let req = OverrideReq {
            body: &[0, 7],
            ..Default::default()
        };
        resp_eq(req, StatusCode::BAD_REQUEST).await;
    }

    fn poll<F, T>(f: &mut F) -> Poll<T>
    where
        F: Future<Output = T> + Unpin,
    {
        f.poll_unpin(&mut Context::from_waker(futures::task::noop_waker_ref()))
    }

    #[tokio::test]
    async fn backpressure_applied() {
        const QUEUE_DEPTH: usize = 8;
        let network = HttpNetwork::new_without_clients(QueryId, Some(QUEUE_DEPTH));
        let mut rx_stream = network.recv_stream();
        let message_send_map = MessageSendMap::filled(network);
        let server = MpcHelperServer::new(message_send_map);
        let mut r = server.router();

        // prepare req
        let query_id = QueryId;
        let step = Step::default().narrow("test");
        let target_helper = Role::H2;
        let mut offset = 0;
        let body = &[0; (DATA_LEN * MESSAGE_PAYLOAD_SIZE_BYTES) as usize];

        let mut new_req = || {
            let req = build_req(0, query_id, &step, target_helper, offset, body);
            offset += 1;
            req
        };

        // fill channel
        for _ in 0..QUEUE_DEPTH {
            let resp = r.ready().await.unwrap().call(new_req()).await.unwrap();
            assert_eq!(
                resp.status(),
                StatusCode::OK,
                "body: {}",
                String::from_utf8_lossy(&body::to_bytes(resp.into_body()).await.unwrap())
            );
        }

        // channel should now be full
        let mut resp_when_full = r.ready().await.unwrap().call(new_req());
        assert!(
            poll(&mut resp_when_full).is_pending(),
            "expected future to be pending"
        );

        // take 1 message from channel
        rx_stream.next().await;

        // channel should now have capacity
        assert!(poll(&mut resp_when_full).is_ready());

        // take 3 messages from channel
        for _ in 0..3 {
            rx_stream.next().await;
        }

        // channel should now have capacity for 3 more reqs
        for _ in 0..3 {
            let mut next_req = r.ready().await.unwrap().call(new_req());
            assert!(poll(&mut next_req).is_ready());
        }

        // channel should have no more capacity
        let mut resp_when_full = r.ready().await.unwrap().call(new_req());
        assert!(poll(&mut resp_when_full).is_pending());
    }
}<|MERGE_RESOLUTION|>--- conflicted
+++ resolved
@@ -83,15 +83,8 @@
 
     // PANIC if messages arrive out of order; pretty print the error
     // TODO (ts): remove this when streaming solution is complete
-<<<<<<< HEAD
-    last_seen_messages.ensure_ordering(&ChannelId::new(role, step), record_headers.offset);
-
-    let Extension(message_send_map) =
-        Extension::<MessageSendMap>::from_request(&mut req_parts).await?;
-=======
     let channel_id = ChannelId::new(role, step);
-    last_seen_messages.update_in_place(&channel_id, record_headers.offset);
->>>>>>> 4778b04c
+    last_seen_messages.ensure_ordering(&channel_id, record_headers.offset);
 
     // get sender to correct network
     let sender = message_send_map.get(query_id)?;
