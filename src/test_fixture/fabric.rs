use std::collections::hash_map::Entry;
use std::collections::HashMap;

use std::fmt::{Debug, Formatter};

<<<<<<< HEAD
use std::pin::Pin;
=======
use crate::helpers::fabric::{
    ChannelId, CommunicationChannel, MessageChunks, MessageEnvelope, Network,
};
use crate::helpers::Identity;
use crate::protocol::UniqueStepId;
use async_trait::async_trait;
use futures_util::stream::SelectAll;
use std::sync::{Arc, Mutex, Weak};
use tokio::sync::mpsc::{Receiver, Sender};
use tokio_stream::wrappers::ReceiverStream;
>>>>>>> 8ae88877

use crate::helpers;
use crate::helpers::error::Error;
use crate::helpers::fabric::{ChannelId, MessageChunks, MessageEnvelope, Network};
use crate::helpers::{error, Identity};
use crate::protocol::Step;
use async_trait::async_trait;
use futures::Sink;
use futures::StreamExt;
use futures_util::stream::{FuturesUnordered, SelectAll};
use pin_project::pin_project;
use std::sync::{Arc, Mutex, Weak};
use std::task::{Context, Poll};
use tokio::sync::mpsc;
use tokio::sync::mpsc::{Receiver, Sender};
use tokio_stream::wrappers::ReceiverStream;
use tokio_util::sync::PollSender;
use tracing::Instrument;

/// Represents control messages sent between helpers to handle infrastructure requests.
<<<<<<< HEAD
pub(super) enum ControlMessage<S> {
    /// Connection for step S is requested by the peer
    ConnectionRequest(ChannelId<S>, Receiver<Vec<MessageEnvelope>>),
=======
pub(super) enum ControlMessage {
    /// Connection for a step is requested by the peer.
    ConnectionRequest(ChannelId, Receiver<MessageEnvelope>),
>>>>>>> 8ae88877
}

/// Container for all active helper endpoints
#[derive(Debug)]
pub struct InMemoryNetwork {
    pub endpoints: [Arc<InMemoryEndpoint>; 3],
}

/// Helper endpoint in memory. Capable of opening connections to other helpers and buffering
/// messages it receives from them until someone requests them.
#[derive(Debug)]
pub struct InMemoryEndpoint {
    pub identity: Identity,
    /// Channels that this endpoint is listening to. There are two helper peers for 3 party setting.
    /// For each peer there are multiple channels open, one per query + step.
<<<<<<< HEAD
    channels: Arc<Mutex<Vec<HashMap<S, InMemoryChannel>>>>,
    tx: Sender<ControlMessage<S>>,
    rx: Arc<Mutex<Option<Receiver<MessageChunks<S>>>>>,
    network: Weak<InMemoryNetwork<S>>,
    chunks_sender: Sender<MessageChunks<S>>,
=======
    channels: Arc<Mutex<Vec<HashMap<UniqueStepId, InMemoryChannel>>>>,
    tx: Sender<ControlMessage>,
    rx: Arc<Mutex<Option<Receiver<MessageChunks>>>>,
    network: Weak<InMemoryNetwork>,
>>>>>>> 8ae88877
}

/// In memory channel is just a standard mpsc channel.
#[derive(Debug, Clone)]
pub struct InMemoryChannel {
    dest: Identity,
    tx: Sender<Vec<MessageEnvelope>>,
}

#[pin_project]
pub struct InMemorySink<S> {
    #[pin]
    sender: PollSender<MessageChunks<S>>,
}

impl InMemoryNetwork {
    #[must_use]
    pub fn new() -> Arc<Self> {
        Arc::new_cyclic(|weak_ptr| {
            let endpoints =
                Identity::all_variants().map(|i| InMemoryEndpoint::new(i, Weak::clone(weak_ptr)));

            Self { endpoints }
        })
    }
}

impl InMemoryEndpoint {
    /// Creates new instance for a given helper identity.
    #[must_use]
<<<<<<< HEAD
    #[allow(clippy::missing_panics_doc)]
    pub fn new(id: Identity, world: Weak<InMemoryNetwork<S>>) -> Arc<Self> {
=======
    pub fn new(id: Identity, world: Weak<InMemoryNetwork>) -> Self {
>>>>>>> 8ae88877
        let (tx, mut open_channel_rx) = mpsc::channel(1);
        let (message_stream_tx, message_stream_rx) = mpsc::channel(1);
        let (chunks_sender, mut chunks_receiver) = mpsc::channel(1);

<<<<<<< HEAD
        let this = Arc::new(Self {
=======
        tokio::spawn(async move {
            let mut channels = SelectAll::new();
            let mut buf = HashMap::<ChannelId, Vec<MessageEnvelope>>::new();

            loop {
                tokio::select! {
                    Some(control_message) = open_channel_rx.recv() => {
                        match control_message {
                            ControlMessage::ConnectionRequest(channel_id, new_channel_rx) => {
                                channels.push(ReceiverStream::new(new_channel_rx).map(move |msg| (channel_id.clone(), msg)));
                            }
                        }
                    }
                    Some((channel_id, msg)) = channels.next() => {
                        buf.entry(channel_id).or_default().push(msg);
                    }
                    // If there is nothing else to do, try to obtain a permit to move messages
                    // from the buffer to messaging layer. Potentially we might be thrashing
                    // on permits here.
                    Ok(permit) = message_stream_tx.reserve(), if !buf.is_empty() => {
                        // TODO(alex): this is bad and I want to experiment with
                        // Vec<EnumMap<Step, Vec<MessageEnvelope>>, basically using double indirection
                        // identity -> step -> vec of messages. That will require to keep track
                        // of all messages in the buffer in a separate local variable, but makes
                        // fairness easily achievable.
                        let key = buf.keys().next().unwrap().clone();
                        let msgs = buf.remove(&key).unwrap();

                        permit.send((key, msgs));
                    }
                    else => {
                        break;
                    }
                }
            }
        });

        Self {
>>>>>>> 8ae88877
            identity: id,
            channels: Arc::new(Mutex::new(vec![
                HashMap::default(),
                HashMap::default(),
                HashMap::default(),
            ])),
            tx,
            rx: Arc::new(Mutex::new(Some(message_stream_rx))),
            network: world,
            chunks_sender,
        });

        tokio::spawn({
            let this = Arc::clone(&this);
            async move {
                let mut peer_channels = SelectAll::new();
                let mut pending_sends = FuturesUnordered::new();
                let mut buf = HashMap::<ChannelId<S>, Vec<MessageEnvelope>>::new();

                loop {
                    tokio::select! {
                        // handle request to establish connection with a peer
                        Some(control_message) = open_channel_rx.recv() => {
                            match control_message {
                                ControlMessage::ConnectionRequest(channel_id, new_channel_rx) => {
                                    peer_channels.push(ReceiverStream::new(new_channel_rx).map(move |msg| (channel_id, msg)));
                                }
                            }
                        }
                        // receive a batch of messages from the peer
                        Some((channel_id, msgs)) = peer_channels.next() => {
                            buf.entry(channel_id).or_default().extend(msgs);
                        }
                        // Handle request to send messages to a peer
                        Some(chunk) = chunks_receiver.recv() => {
                            pending_sends.push(this.send_chunk(chunk));
                        }
                        // Drive pending sends to completion
                        Some(_) = pending_sends.next() => { }
                        // If there is nothing else to do, try to obtain a permit to move messages
                        // from the buffer to messaging layer. Potentially we might be thrashing
                        // on permits here.
                        Ok(permit) = message_stream_tx.reserve(), if !buf.is_empty() => {
                            let key = *buf.keys().next().unwrap();
                            let msgs = buf.remove(&key).unwrap();

                            permit.send((key, msgs));
                        }
                        else => {
                            break;
                        }
                    }
                }
            }
        }.instrument(tracing::info_span!("in_memory_helper_event_loop", identity=?id)));

        this
    }
}

<<<<<<< HEAD
impl<S: Step> InMemoryEndpoint<S> {
    async fn send_chunk(&self, chunk: MessageChunks<S>) {
        let conn = self.get_connection(chunk.0).await;
        conn.send(chunk.1).await.unwrap();
    }

    async fn get_connection(&self, addr: ChannelId<S>) -> InMemoryChannel {
=======
#[async_trait]
impl Network for Arc<InMemoryEndpoint> {
    type Channel = InMemoryChannel;
    type MessageStream = ReceiverStream<MessageChunks>;

    async fn get_connection(&self, addr: ChannelId) -> Self::Channel {
>>>>>>> 8ae88877
        let mut new_rx = None;

        let channel = {
            let mut channels = self.channels.lock().unwrap();
            let peer_channel = &mut channels[addr.identity];

            match peer_channel.entry(addr.step.clone()) {
                Entry::Occupied(entry) => entry.get().clone(),
                Entry::Vacant(entry) => {
                    let (tx, rx) = mpsc::channel(1);
                    let tx = InMemoryChannel {
                        dest: addr.identity,
                        tx,
                    };
                    entry.insert(tx.clone());
                    new_rx = Some(rx);

                    tx
                }
            }
        };

        if let Some(rx) = new_rx {
            self.network.upgrade().unwrap().endpoints[addr.identity]
                .tx
                .send(ControlMessage::ConnectionRequest(
                    ChannelId::new(self.identity, addr.step),
                    rx,
                ))
                .await
                .unwrap();
        }

        channel
    }
}

#[async_trait]
impl<S: Step> Network<S> for Arc<InMemoryEndpoint<S>> {
    type Sink = InMemorySink<S>;
    type MessageStream = ReceiverStream<MessageChunks<S>>;

    fn sink(&self) -> Self::Sink {
        let x = self.chunks_sender.clone();
        InMemorySink::new(x)
    }

    fn stream(&self) -> Self::MessageStream {
        let mut rx = self.rx.lock().unwrap();
        if let Some(rx) = rx.take() {
            ReceiverStream::new(rx)
        } else {
            panic!("Message stream has been consumed already");
        }
    }
}

impl InMemoryChannel {
    async fn send(&self, msg: Vec<MessageEnvelope>) -> helpers::Result<()> {
        self.tx
            .send(msg)
            .await
            .map_err(|e| Error::send_error(self.dest, e))
    }
}

impl Debug for ControlMessage {
    fn fmt(&self, f: &mut Formatter<'_>) -> std::fmt::Result {
        match self {
            ControlMessage::ConnectionRequest(channel, step) => {
                write!(f, "ConnectionRequest(from={:?}, step={:?})", channel, step)
            }
        }
    }
}

impl<S: Step> InMemorySink<S> {
    #[must_use]
    pub fn new(sender: Sender<MessageChunks<S>>) -> Self {
        Self {
            sender: PollSender::new(sender),
        }
    }
}

impl<S: Step> Sink<MessageChunks<S>> for InMemorySink<S> {
    type Error = error::Error;

    fn poll_ready(self: Pin<&mut Self>, cx: &mut Context<'_>) -> Poll<Result<(), Self::Error>> {
        let this = self.project();
        this.sender.poll_ready(cx).map_err(|e| Error::NetworkError {
            inner: e.to_string().into(),
        })
    }

    fn start_send(self: Pin<&mut Self>, item: MessageChunks<S>) -> Result<(), Self::Error> {
        let this = self.project();
        this.sender
            .start_send(item)
            .map_err(|e| Error::NetworkError {
                inner: e.to_string().into(),
            })
    }

    fn poll_flush(self: Pin<&mut Self>, cx: &mut Context<'_>) -> Poll<Result<(), Self::Error>> {
        let this = self.project();
        this.sender.poll_flush(cx).map_err(|e| Error::NetworkError {
            inner: e.to_string().into(),
        })
    }

    fn poll_close(self: Pin<&mut Self>, cx: &mut Context<'_>) -> Poll<Result<(), Self::Error>> {
        let this = self.project();
        this.sender.poll_close(cx).map_err(|e| Error::NetworkError {
            inner: e.to_string().into(),
        })
    }
}<|MERGE_RESOLUTION|>--- conflicted
+++ resolved
@@ -3,26 +3,13 @@
 
 use std::fmt::{Debug, Formatter};
 
-<<<<<<< HEAD
 use std::pin::Pin;
-=======
-use crate::helpers::fabric::{
-    ChannelId, CommunicationChannel, MessageChunks, MessageEnvelope, Network,
-};
-use crate::helpers::Identity;
-use crate::protocol::UniqueStepId;
-use async_trait::async_trait;
-use futures_util::stream::SelectAll;
-use std::sync::{Arc, Mutex, Weak};
-use tokio::sync::mpsc::{Receiver, Sender};
-use tokio_stream::wrappers::ReceiverStream;
->>>>>>> 8ae88877
 
 use crate::helpers;
 use crate::helpers::error::Error;
 use crate::helpers::fabric::{ChannelId, MessageChunks, MessageEnvelope, Network};
 use crate::helpers::{error, Identity};
-use crate::protocol::Step;
+use crate::protocol::UniqueStepId;
 use async_trait::async_trait;
 use futures::Sink;
 use futures::StreamExt;
@@ -37,15 +24,9 @@
 use tracing::Instrument;
 
 /// Represents control messages sent between helpers to handle infrastructure requests.
-<<<<<<< HEAD
-pub(super) enum ControlMessage<S> {
-    /// Connection for step S is requested by the peer
-    ConnectionRequest(ChannelId<S>, Receiver<Vec<MessageEnvelope>>),
-=======
 pub(super) enum ControlMessage {
     /// Connection for a step is requested by the peer.
-    ConnectionRequest(ChannelId, Receiver<MessageEnvelope>),
->>>>>>> 8ae88877
+    ConnectionRequest(ChannelId, Receiver<Vec<MessageEnvelope>>),
 }
 
 /// Container for all active helper endpoints
@@ -61,18 +42,11 @@
     pub identity: Identity,
     /// Channels that this endpoint is listening to. There are two helper peers for 3 party setting.
     /// For each peer there are multiple channels open, one per query + step.
-<<<<<<< HEAD
-    channels: Arc<Mutex<Vec<HashMap<S, InMemoryChannel>>>>,
-    tx: Sender<ControlMessage<S>>,
-    rx: Arc<Mutex<Option<Receiver<MessageChunks<S>>>>>,
-    network: Weak<InMemoryNetwork<S>>,
-    chunks_sender: Sender<MessageChunks<S>>,
-=======
     channels: Arc<Mutex<Vec<HashMap<UniqueStepId, InMemoryChannel>>>>,
     tx: Sender<ControlMessage>,
     rx: Arc<Mutex<Option<Receiver<MessageChunks>>>>,
     network: Weak<InMemoryNetwork>,
->>>>>>> 8ae88877
+    chunks_sender: Sender<MessageChunks>,
 }
 
 /// In memory channel is just a standard mpsc channel.
@@ -83,9 +57,9 @@
 }
 
 #[pin_project]
-pub struct InMemorySink<S> {
+pub struct InMemorySink {
     #[pin]
-    sender: PollSender<MessageChunks<S>>,
+    sender: PollSender<MessageChunks>,
 }
 
 impl InMemoryNetwork {
@@ -103,58 +77,13 @@
 impl InMemoryEndpoint {
     /// Creates new instance for a given helper identity.
     #[must_use]
-<<<<<<< HEAD
     #[allow(clippy::missing_panics_doc)]
-    pub fn new(id: Identity, world: Weak<InMemoryNetwork<S>>) -> Arc<Self> {
-=======
-    pub fn new(id: Identity, world: Weak<InMemoryNetwork>) -> Self {
->>>>>>> 8ae88877
+    pub fn new(id: Identity, world: Weak<InMemoryNetwork>) -> Arc<Self> {
         let (tx, mut open_channel_rx) = mpsc::channel(1);
         let (message_stream_tx, message_stream_rx) = mpsc::channel(1);
         let (chunks_sender, mut chunks_receiver) = mpsc::channel(1);
 
-<<<<<<< HEAD
         let this = Arc::new(Self {
-=======
-        tokio::spawn(async move {
-            let mut channels = SelectAll::new();
-            let mut buf = HashMap::<ChannelId, Vec<MessageEnvelope>>::new();
-
-            loop {
-                tokio::select! {
-                    Some(control_message) = open_channel_rx.recv() => {
-                        match control_message {
-                            ControlMessage::ConnectionRequest(channel_id, new_channel_rx) => {
-                                channels.push(ReceiverStream::new(new_channel_rx).map(move |msg| (channel_id.clone(), msg)));
-                            }
-                        }
-                    }
-                    Some((channel_id, msg)) = channels.next() => {
-                        buf.entry(channel_id).or_default().push(msg);
-                    }
-                    // If there is nothing else to do, try to obtain a permit to move messages
-                    // from the buffer to messaging layer. Potentially we might be thrashing
-                    // on permits here.
-                    Ok(permit) = message_stream_tx.reserve(), if !buf.is_empty() => {
-                        // TODO(alex): this is bad and I want to experiment with
-                        // Vec<EnumMap<Step, Vec<MessageEnvelope>>, basically using double indirection
-                        // identity -> step -> vec of messages. That will require to keep track
-                        // of all messages in the buffer in a separate local variable, but makes
-                        // fairness easily achievable.
-                        let key = buf.keys().next().unwrap().clone();
-                        let msgs = buf.remove(&key).unwrap();
-
-                        permit.send((key, msgs));
-                    }
-                    else => {
-                        break;
-                    }
-                }
-            }
-        });
-
-        Self {
->>>>>>> 8ae88877
             identity: id,
             channels: Arc::new(Mutex::new(vec![
                 HashMap::default(),
@@ -172,7 +101,7 @@
             async move {
                 let mut peer_channels = SelectAll::new();
                 let mut pending_sends = FuturesUnordered::new();
-                let mut buf = HashMap::<ChannelId<S>, Vec<MessageEnvelope>>::new();
+                let mut buf = HashMap::<ChannelId, Vec<MessageEnvelope>>::new();
 
                 loop {
                     tokio::select! {
@@ -180,7 +109,7 @@
                         Some(control_message) = open_channel_rx.recv() => {
                             match control_message {
                                 ControlMessage::ConnectionRequest(channel_id, new_channel_rx) => {
-                                    peer_channels.push(ReceiverStream::new(new_channel_rx).map(move |msg| (channel_id, msg)));
+                                    peer_channels.push(ReceiverStream::new(new_channel_rx).map(move |msg| (channel_id.clone(), msg)));
                                 }
                             }
                         }
@@ -198,7 +127,7 @@
                         // from the buffer to messaging layer. Potentially we might be thrashing
                         // on permits here.
                         Ok(permit) = message_stream_tx.reserve(), if !buf.is_empty() => {
-                            let key = *buf.keys().next().unwrap();
+                            let key = buf.keys().next().unwrap().clone();
                             let msgs = buf.remove(&key).unwrap();
 
                             permit.send((key, msgs));
@@ -215,22 +144,13 @@
     }
 }
 
-<<<<<<< HEAD
-impl<S: Step> InMemoryEndpoint<S> {
-    async fn send_chunk(&self, chunk: MessageChunks<S>) {
+impl InMemoryEndpoint {
+    async fn send_chunk(&self, chunk: MessageChunks) {
         let conn = self.get_connection(chunk.0).await;
         conn.send(chunk.1).await.unwrap();
     }
 
-    async fn get_connection(&self, addr: ChannelId<S>) -> InMemoryChannel {
-=======
-#[async_trait]
-impl Network for Arc<InMemoryEndpoint> {
-    type Channel = InMemoryChannel;
-    type MessageStream = ReceiverStream<MessageChunks>;
-
-    async fn get_connection(&self, addr: ChannelId) -> Self::Channel {
->>>>>>> 8ae88877
+    async fn get_connection(&self, addr: ChannelId) -> InMemoryChannel {
         let mut new_rx = None;
 
         let channel = {
@@ -269,9 +189,9 @@
 }
 
 #[async_trait]
-impl<S: Step> Network<S> for Arc<InMemoryEndpoint<S>> {
-    type Sink = InMemorySink<S>;
-    type MessageStream = ReceiverStream<MessageChunks<S>>;
+impl Network for Arc<InMemoryEndpoint> {
+    type Sink = InMemorySink;
+    type MessageStream = ReceiverStream<MessageChunks>;
 
     fn sink(&self) -> Self::Sink {
         let x = self.chunks_sender.clone();
@@ -307,16 +227,16 @@
     }
 }
 
-impl<S: Step> InMemorySink<S> {
+impl InMemorySink {
     #[must_use]
-    pub fn new(sender: Sender<MessageChunks<S>>) -> Self {
+    pub fn new(sender: Sender<MessageChunks>) -> Self {
         Self {
             sender: PollSender::new(sender),
         }
     }
 }
 
-impl<S: Step> Sink<MessageChunks<S>> for InMemorySink<S> {
+impl Sink<MessageChunks> for InMemorySink {
     type Error = error::Error;
 
     fn poll_ready(self: Pin<&mut Self>, cx: &mut Context<'_>) -> Poll<Result<(), Self::Error>> {
@@ -326,7 +246,7 @@
         })
     }
 
-    fn start_send(self: Pin<&mut Self>, item: MessageChunks<S>) -> Result<(), Self::Error> {
+    fn start_send(self: Pin<&mut Self>, item: MessageChunks) -> Result<(), Self::Error> {
         let this = self.project();
         this.sender
             .start_send(item)
