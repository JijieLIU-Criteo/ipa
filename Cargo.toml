--- conflicted
+++ resolved
@@ -22,18 +22,13 @@
 test-fixture = ["enable-serde"]
 shuttle = ["shuttle-crate", "test-fixture"]
 debug-trace = ["tracing/max_level_trace", "tracing/release_max_level_debug"]
-<<<<<<< HEAD
 # TODO: we may want to use in-memory-bench and real-world-bench some time after
 enable-benches = ["cli", "in-memory-infra", "test-fixture", "criterion", "iai"]
-
 # The following two features are mutually exclusive. In-memory should be enabled by default as the vast majority
 # of unit tests use it. Real world infra uses HTTP implementation and is suitable for integration/e2e tests
 in-memory-infra = []
 real-world-infra = []
-=======
-enable-benches = ["cli", "test-fixture", "criterion", "iai"]
 dhat-heap = ["cli", "test-fixture"]
->>>>>>> a4951900
 
 [dependencies]
 aes = "0.8"
@@ -114,11 +109,7 @@
 
 [[bin]]
 name = "helper"
-<<<<<<< HEAD
-required-features = ["cli", "web-app", "real-world-infra"]
-=======
-required-features = ["web-app"]
->>>>>>> a4951900
+required-features = ["web-app", "real-world-infra"]
 bench = false
 
 [[bin]]
