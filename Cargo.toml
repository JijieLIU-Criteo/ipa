--- conflicted
+++ resolved
@@ -21,25 +21,18 @@
     "hyper", "hyper-tls", "tower", "tower-http",
 ]
 self-signed-certs = ["hyper-tls"]
-<<<<<<< HEAD
-test-fixture = ["enable-serde", "weak-field"]
-shuttle = ["shuttle-crate", "test-fixture"]
-debug-trace = ["tracing/max_level_trace", "tracing/release_max_level_debug"]
-enable-benches = ["cli", "test-fixture", "criterion", "iai"]
-# Enable this feature to enable our colossally weak Fp31.
-weak-field = []
-=======
 # The test-http and test-fixture features are mutually incompatible, and the
 # code doesn't support building tests without test-fixture. So if you want to
 # run the tests enabled by test-http, you unfortunately need to do something
 # like `s/cfg(any(test,/cfg(any(never, test/`.
 test-http = []
-test-fixture = ["enable-serde"]
+test-fixture = ["enable-serde", "weak-field"]
 shuttle = ["shuttle-crate", "test-fixture"]
 debug-trace = ["tracing/max_level_trace", "tracing/release_max_level_debug"]
 enable-benches = ["cli", "test-fixture", "criterion", "iai"]
 dhat-heap = ["cli", "test-fixture"]
->>>>>>> a4951900
+# Enable this feature to enable our colossally weak Fp31.
+weak-field = []
 
 [dependencies]
 aes = "0.8"
