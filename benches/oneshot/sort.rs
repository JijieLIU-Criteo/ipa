use rand::Rng;
use raw_ipa::{
    bits::BitArray,
    error::Error,
    ff::{Field, Fp32BitPrime},
    protocol::{
        context::Context,
        modulus_conversion::{convert_all_bits, convert_all_bits_local},
        sort::generate_permutation_opt::generate_permutation_opt,
        MatchKey,
    },
    secret_sharing::SharedValue,
    test_fixture::{join3, Reconstruct, Runner, TestWorld, TestWorldConfig},
};
use std::num::NonZeroUsize;
use std::time::Instant;

#[tokio::main(flavor = "multi_thread", worker_threads = 3)]
async fn main() -> Result<(), Error> {
    const BATCHSIZE: usize = 1000;
    const NUM_MULTI_BITS: u32 = 3;

    let mut config = TestWorldConfig::default();
    config.gateway_config.send_buffer_config.items_in_batch = NonZeroUsize::new(1).unwrap();
    config.gateway_config.send_buffer_config.batch_count = NonZeroUsize::new(1024).unwrap();
    let world = TestWorld::new_with(config).await;
    let [ctx0, ctx1, ctx2] = world.contexts::<Fp32BitPrime>();
    let mut rng = rand::thread_rng();

    let mut match_keys: Vec<MatchKey> = Vec::with_capacity(BATCHSIZE);

    for _ in 0..BATCHSIZE {
        match_keys.push(rng.gen::<MatchKey>());
    }

    let converted_shares = world
        .semi_honest(match_keys.clone(), |ctx, match_key| async move {
            convert_all_bits(
                &ctx,
                &convert_all_bits_local(ctx.role(), &match_key),
                BitArray40::BITS,
                NUM_MULTI_BITS,
            )
            .await
            .unwrap()
        })
        .await;

    let start = Instant::now();
    let result = join3(
<<<<<<< HEAD
        generate_permutation_opt(ctx0, &converted_shares[0], MatchKey::BITS, NUM_MULTI_BITS),
        generate_permutation_opt(ctx1, &converted_shares[1], MatchKey::BITS, NUM_MULTI_BITS),
        generate_permutation_opt(ctx2, &converted_shares[2], MatchKey::BITS, NUM_MULTI_BITS),
=======
        generate_permutation_opt(ctx0, &converted_shares[0]),
        generate_permutation_opt(ctx1, &converted_shares[1]),
        generate_permutation_opt(ctx2, &converted_shares[2]),
>>>>>>> 91831dc7
    )
    .await;

    let duration = start.elapsed().as_secs_f32();
    println!("sort benchmark BATCHSIZE {BATCHSIZE} NUM_MULTI_BITS {NUM_MULTI_BITS} complete after {duration}s");

    assert_eq!(result[0].len(), BATCHSIZE);
    assert_eq!(result[1].len(), BATCHSIZE);
    assert_eq!(result[2].len(), BATCHSIZE);

    let mut mpc_sorted_list: Vec<u128> = (0..BATCHSIZE).map(|i| i as u128).collect();
    for (i, match_key) in match_keys.iter().enumerate() {
        let index = [&result[0][i], &result[1][i], &result[2][i]].reconstruct();
        mpc_sorted_list[index.as_u128() as usize] = match_key.as_u128();
    }

    let mut sorted_match_keys = match_keys.clone();
    sorted_match_keys.sort_unstable();
    for i in 0..BATCHSIZE {
        assert_eq!(sorted_match_keys[i].as_u128(), mpc_sorted_list[i]);
    }

    Ok(())
}<|MERGE_RESOLUTION|>--- conflicted
+++ resolved
@@ -48,15 +48,9 @@
 
     let start = Instant::now();
     let result = join3(
-<<<<<<< HEAD
-        generate_permutation_opt(ctx0, &converted_shares[0], MatchKey::BITS, NUM_MULTI_BITS),
-        generate_permutation_opt(ctx1, &converted_shares[1], MatchKey::BITS, NUM_MULTI_BITS),
-        generate_permutation_opt(ctx2, &converted_shares[2], MatchKey::BITS, NUM_MULTI_BITS),
-=======
         generate_permutation_opt(ctx0, &converted_shares[0]),
         generate_permutation_opt(ctx1, &converted_shares[1]),
         generate_permutation_opt(ctx2, &converted_shares[2]),
->>>>>>> 91831dc7
     )
     .await;
 
