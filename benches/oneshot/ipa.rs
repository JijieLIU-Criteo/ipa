--- conflicted
+++ resolved
@@ -27,50 +27,31 @@
 async fn main() -> Result<(), Error> {
     const MAX_BREAKDOWN_KEY: u32 = 16;
     const MAX_TRIGGER_VALUE: u32 = 5;
-<<<<<<< HEAD
     const QUERY_SIZE: usize = 1000;
-    const MAX_RECORDS_PER_USER: usize = 100;
-    const PER_USER_CAP: u32 = 3;
-    type Prime = Fp32BitPrime;
-=======
-    const QUERY_SIZE: usize = 100;
     const MAX_RECORDS_PER_USER: usize = 10;
     const ATTRIBUTION_WINDOW_SECONDS: u32 = 0;
+    const PER_USER_CAP: u32 = 3;
     type BenchField = Fp32BitPrime;
->>>>>>> dccc0b66
 
     let prep_time = Instant::now();
     let mut config = TestWorldConfig::default();
-<<<<<<< HEAD
-    config.gateway_config = GatewayConfig::symmetric_buffers(QUERY_SIZE.clamp(16, 1024));
-=======
     config.gateway_config =
         GatewayConfig::symmetric_buffers::<BenchField>(QUERY_SIZE.clamp(16, 1024));
->>>>>>> dccc0b66
 
     let random_seed = thread_rng().gen();
     println!("Using random seed: {random_seed} for {QUERY_SIZE} records");
     let mut rng = StdRng::seed_from_u64(random_seed);
 
-<<<<<<< HEAD
     // for per_user_cap in [1, 3] {
     let mut expected_results = vec![0_u32; MAX_BREAKDOWN_KEY.try_into().unwrap()];
     let mut raw_data = Vec::with_capacity(QUERY_SIZE + MAX_RECORDS_PER_USER);
     while raw_data.len() < QUERY_SIZE {
         let records_for_user = generate_random_user_records_in_reverse_chronological_order(
-=======
-    let mut total_count = 0;
-
-    let mut random_user_records = Vec::with_capacity(QUERY_SIZE / MAX_RECORDS_PER_USER);
-    while total_count < QUERY_SIZE {
-        let mut records_for_user = generate_random_user_records_in_reverse_chronological_order(
->>>>>>> dccc0b66
             &mut rng,
             MAX_RECORDS_PER_USER,
             MAX_BREAKDOWN_KEY,
             MAX_TRIGGER_VALUE,
         );
-<<<<<<< HEAD
         let needed = min(
             records_for_user.len(),
             QUERY_SIZE.saturating_sub(raw_data.len()),
@@ -80,47 +61,20 @@
             &records_for_user[..needed],
             &mut expected_results,
             PER_USER_CAP,
+            0,
         );
     }
     println!("Running test for {:?} records", raw_data.len());
-=======
-        records_for_user.truncate(QUERY_SIZE - total_count);
-
-        total_count += records_for_user.len();
-        random_user_records.push(records_for_user);
-    }
-    let mut raw_data = random_user_records.concat();
-    let start = Instant::now();
->>>>>>> dccc0b66
 
     // Sort the records in chronological order
     // This is part of the IPA spec. Callers should do this before sending a batch of records in for processing.
     raw_data.sort_unstable_by(|a, b| a.timestamp.cmp(&b.timestamp));
 
-<<<<<<< HEAD
-=======
-    let per_user_cap = 3;
-    // for per_user_cap in [1, 3] {
-    let mut expected_results = vec![0_u32; MAX_BREAKDOWN_KEY.try_into().unwrap()];
-
-    for records_for_user in &random_user_records {
-        update_expected_output_for_user(
-            records_for_user,
-            &mut expected_results,
-            per_user_cap,
-            ATTRIBUTION_WINDOW_SECONDS,
-        );
-    }
->>>>>>> dccc0b66
     let world = TestWorld::new_with(config.clone());
     println!("Preparation time {:?}", prep_time.elapsed());
 
-<<<<<<< HEAD
-    let start = Instant::now();
-    test_ipa(
-=======
+    let protocol_time = Instant::now();
     test_ipa::<BenchField>(
->>>>>>> dccc0b66
         &world,
         &raw_data,
         &expected_results,
@@ -130,12 +84,6 @@
         IpaSecurityModel::Malicious,
     )
     .await;
-<<<<<<< HEAD
-    println!("IPA time {:?}", start.elapsed());
-=======
-    // }
-    let duration = start.elapsed().as_secs_f32();
-    println!("IPA benchmark for QUERY_SIZE {QUERY_SIZE} complete successfully after {duration}s");
->>>>>>> dccc0b66
+    println!("IPA for {QUERY_SIZE} records took {:?}", protocol_time.elapsed());
     Ok(())
 }